function prepareCarousel(carouselContainer) {
    let leftButton = carouselContainer.querySelector(".carousel-button-left");
    let rightButton = carouselContainer.querySelector(".carousel-button-right");
    let carousel = carouselContainer.querySelector(".carousel");

    function getCards() {
        // Function to get all visible cards in the carousel that are not cloned
        return Array.from(carousel.querySelectorAll(".recipe-card")).filter(card => !card.classList.contains("recipe-hidden") && !card.classList.contains("cloned"));
    }

    function getNumOfCards() {
        return getCards().length;
    }

    function getMaxIndex() {
        // Function to get the maximum index of the carousel accounting for the cloned cards at the beginning
        return getCards().length + 4;
    }

    let cards = getCards();

    let cardWidth;
    let cardMargin;
    let extraCardsInLastSlide;

    if(getNumOfCards() > 0) {
        cardWidth = cards[0].getBoundingClientRect().width;
        cardMargin = parseInt(getComputedStyle(cards[0]).marginRight);
        extraCardsInLastSlide = getNumOfCards() % 3;
    }
    
    // Set the initial index to 5 to account for cloned cards at the beginning
    let currentIndex = 4;

    // Only show and prepare buttons if there are more than 4 cards
    if (getNumOfCards() > 3) {
        leftButton.classList.remove("recipe-hidden");
        rightButton.classList.remove("recipe-hidden");

        // Clone the first and last 5 cards to the opposite end of the carousel to create the illusion of infinite scrolling
        let lastSlideClones = cards.slice(-4).map(card => { 
            let clone = card.cloneNode(true);
            clone.classList.add("cloned");
            return clone;
        });
        let firstSlideClones = cards.slice(0, 3).map(card => {
            let clone = card.cloneNode(true);
            clone.classList.add("cloned");
            return clone;
        });
        lastSlideClones.forEach(clone => carousel.insertBefore(clone, cards[0]));
        firstSlideClones.forEach(clone => carousel.appendChild(clone));
        
        setInitialPosition();

        leftButton.addEventListener("click", () => {
            updateCarousel(-3);
        });
        
        rightButton.addEventListener("click", () => {
            updateCarousel(3);
        }); 
    } else {
        leftButton.classList.add("recipe-hidden");
        rightButton.classList.add("recipe-hidden");
        setTimeout(() => {
            carousel.style.transition = "none";
            carousel.style.transform = `translateX(${0}px)`;
            setTimeout(() => carousel.style.transition = "transform 0.5s ease", 50); // Re-enable transition
        }, 500);
    }
    
    function updateCarousel(offset) {
        // Function to update the carousel position by the given offset
        cards = getCards();
        let maxIndex = getMaxIndex();
        let remainingCards = maxIndex - (currentIndex + offset);
        
        // Check if there is less than 4 cards remaining in the carousel, and if so, move that many remaining cards to the right.
        if (offset > 0 && remainingCards <= 3 && remainingCards > 0 && currentIndex < maxIndex) {
            currentIndex += remainingCards
        // Check if returning to the first slide with less than 4 cards to reach the beginning of the carousel, if so, move that many cards to the left.
        } else if (offset < 0 && currentIndex + offset < 4 && currentIndex > 4) {
            currentIndex = 4;
        } else {
            currentIndex += offset;
        }
        // Calculate the new position of the carousel
        let shift = -currentIndex * (cardWidth + cardMargin);
        carousel.style.transform = `translateX(${shift}px)`;
        checkBounds();
    }

    function checkBounds() {
        // Check if carousel is at either end of the slides, and if so, reset the position to the 
        // opposite end seamlessly without any transition to create an illusion of infinite scrolling
        let numOfCards = getNumOfCards();
        let isAtFirstSlide = currentIndex >= numOfCards + 4;
        let isAtLastSlide = currentIndex < 4;

        if (isAtLastSlide || isAtFirstSlide) {
            setTimeout(() => {
                carousel.style.transition = "none"; // Disable transition
                if (isAtFirstSlide) {
                    currentIndex = 4;
                }
                if (isAtLastSlide) {
                    currentIndex = numOfCards + 1;
                }

                let shift = -currentIndex * (cardWidth + cardMargin);
                carousel.style.transform = `translateX(${shift}px)`;
                setTimeout(() => carousel.style.transition = "transform 0.5s ease", 50); // Re-enable transition
            }, 500);
        }
    }
    
    function setInitialPosition() {
        // Set the initial position of the carousel to the first slide
        carousel.style.transition = "none"; // Disable transition to avoid animation on initial load
        let shift = -currentIndex * (cardWidth + cardMargin);
        carousel.style.transform = `translateX(${shift}px)`;
        setTimeout(() => carousel.style.transition = "transform 0.5s ease-in-out", 50); // Re-enable transition
    }   
}

document.addEventListener("DOMContentLoaded", () => {
    let carouselContainers = document.querySelectorAll(".carousel-container");

    // Initialize all carousel containers
    carouselContainers.forEach(carouselContainer => {
        prepareCarousel(carouselContainer);
    });

    // Add event listener to search bar to filter recipes by tags
    var searchBar = document.querySelector("#recipe-tag-search-bar");
    if (searchBar) {
        searchBar.addEventListener("input", () => {
            let searchValue = searchBar.value.toLowerCase();

            // Hide all cards without tags that match the search terms
            let cards = document.querySelectorAll(".recipe-card");
            cards.forEach(card => {
                // Check if the tags of the card contain the search value
                let tags = card.querySelector(".recipe-tags").textContent.toLowerCase();
                if (tags.includes(searchValue)) {
                    card.classList.remove("hidden");
                } else {
                    card.classList.add("hidden");
                }
            });

            carouselContainers.forEach(carouselContainer => {
                let carousel = carouselContainer.querySelector(".carousel");

                // Remove all cloned cards in preparation to re-initialize the carousel
                let clonedCards = carousel.querySelectorAll(".recipe-card.cloned");
                clonedCards.forEach(clone => clone.remove());
<<<<<<< HEAD
=======
                
                // Hide all cards without tags that match the search terms
                let cards = document.querySelectorAll(".recipe-card");
                cards.forEach(card => {
                    // Check if the tags of the card contain the search value
                    let tags = card.querySelector(".recipe-tags").textContent.toLowerCase();
                    if (tags.includes(searchValue)) {
                        card.classList.remove("recipe-hidden");
                    } else {
                        card.classList.add("recipe-hidden");
                    }
                });
>>>>>>> 70cdd0e0

                // Re-initialize the carousel container
                prepareCarousel(carouselContainer);
            });
        });
    }
});<|MERGE_RESOLUTION|>--- conflicted
+++ resolved
@@ -156,21 +156,6 @@
                 // Remove all cloned cards in preparation to re-initialize the carousel
                 let clonedCards = carousel.querySelectorAll(".recipe-card.cloned");
                 clonedCards.forEach(clone => clone.remove());
-<<<<<<< HEAD
-=======
-                
-                // Hide all cards without tags that match the search terms
-                let cards = document.querySelectorAll(".recipe-card");
-                cards.forEach(card => {
-                    // Check if the tags of the card contain the search value
-                    let tags = card.querySelector(".recipe-tags").textContent.toLowerCase();
-                    if (tags.includes(searchValue)) {
-                        card.classList.remove("recipe-hidden");
-                    } else {
-                        card.classList.add("recipe-hidden");
-                    }
-                });
->>>>>>> 70cdd0e0
 
                 // Re-initialize the carousel container
                 prepareCarousel(carouselContainer);
