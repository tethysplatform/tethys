************************
Software Development Kit
************************

<<<<<<< HEAD
**Last Updated:** August 12, 2015
=======
**Last Updated:** August 10, 2015
>>>>>>> d4462d00

The Tethys Platform provides a Python Software Development Kit (SDK) to make it easier to incorporate the functionality
of the various supporting software packages into apps. The SDK is includes an Application Programming Interface (API)
for each of the major software components of Tethys Platform. This section contains the documentation for each API that
is included in the SDK:

.. toctree::
   :maxdepth: 2
   
   tethys_sdk/app_class
   tethys_sdk/templating
   tethys_sdk/gizmos
   tethys_sdk/persistent_store
   tethys_sdk/spatial_persistent_store
   tethys_sdk/dataset_services
   tethys_sdk/spatial_dataset_services
   tethys_sdk/web_processing_services
   tethys_sdk/cloud_computing
   tethys_sdk/workspaces
   tethys_sdk/handoff
   tethys_sdk/tethys_cli
<|MERGE_RESOLUTION|>--- conflicted
+++ resolved
@@ -2,11 +2,7 @@
 Software Development Kit
 ************************
 
-<<<<<<< HEAD
 **Last Updated:** August 12, 2015
-=======
-**Last Updated:** August 10, 2015
->>>>>>> d4462d00
 
 The Tethys Platform provides a Python Software Development Kit (SDK) to make it easier to incorporate the functionality
 of the various supporting software packages into apps. The SDK is includes an Application Programming Interface (API)
