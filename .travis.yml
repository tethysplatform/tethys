--- conflicted
+++ resolved
@@ -12,7 +12,6 @@
   - linux
   - osx
 
-<<<<<<< HEAD
 services:
   - docker
 
@@ -24,38 +23,37 @@
       if: (branch = master) OR ((type = pull_request) AND (branch = master)) OR (tag IS present)
       install:
         - cd ..
-        - mv tethys src
-        - bash ./src/scripts/install_tethys.sh -h
-        - bash ./src/scripts/install_tethys.sh --partial-tethys-install mesdat -t $PWD
+        - bash ./tethys/scripts/install_tethys.sh -h
+        - bash ./tethys/scripts/install_tethys.sh --partial-tethys-install mesdat -t $PWD
 
         # activate conda environment
-        - export PATH="$PWD/miniconda/bin:$PATH"
-        - source activate tethys
+        - . ~/miniconda/etc/profile.d/conda.sh
+        - conda activate tethys
         - conda list
 
         # start database server
-        - pg_ctl -U postgres -D "${TETHYS_DB_DIR}/data" -l "${TETHYS_DB_DIR}/logfile" start -o "-p ${TETHYS_DB_PORT}"
+        - tethys db start
 
-        # generate new settings.py file with tethys_super user for tests
-        - rm ./src/tethys_portal/settings.py
-        - tethys gen settings --db-username tethys_super --db-password pass --db-port ${TETHYS_DB_PORT}
+  # generate new settings.py file with tethys_super user for tests
+  - rm ./tethys/tethys_portal/settings.py
+  - tethys gen settings --db-username tethys_super --db-password pass --db-port ${TETHYS_DB_PORT}
 
         # install test dependencies
         - pip install python-coveralls
-        - pip install -e $TETHYS_HOME/src/[tests]
+        - pip install -e $TETHYS_HOME/tethys/[tests]
 
         # install test apps and extensions
-        - pushd ./src/tests/extensions/tethysext-test_extension
+        - pushd ./tethys/tests/extensions/tethysext-test_extension
         - python setup.py develop
         - popd
 
-        - pushd ./src/tests/apps/tethysapp-test_app
+        - pushd ./tethys/tests/apps/tethysapp-test_app
         - python setup.py develop
         - popd
 
       # command to run tests
       script:
-        - tethys test -c -u
+        - tethys test -c -u -v 2
 
       # generate test coverage information
       after_success:
@@ -71,44 +69,4 @@
         - echo "$TRAVIS_TAG"
         - if [ -z "$TRAVIS_TAG"]; then echo "No Tag is Present"; else docker push thetethysplatform/tethys-core:$TRAVIS_TAG; fi
         - echo "$DOCKER_PASSWORD" | docker login -u "$DOCKER_USERNAME" --password-stdin
-        - docker push thetethysplatform/tethys-core:$LATEST_TAG
-=======
-install:
-  - cd ..
-  - bash ./tethys/scripts/install_tethys.sh -h
-  - bash ./tethys/scripts/install_tethys.sh --partial-tethys-install mesdat -t $PWD
-
-  # activate conda environment
-  - . ~/miniconda/etc/profile.d/conda.sh
-  - conda activate tethys
-  - conda list
-
-  # start database server
-  - tethys db start
-
-  # generate new settings.py file with tethys_super user for tests
-  - rm ./tethys/tethys_portal/settings.py
-  - tethys gen settings --db-username tethys_super --db-password pass --db-port 5436
-
-  # install test dependencies
-  - pip install python-coveralls
-  - pip install -e $TETHYS_HOME/tethys/[tests]
-
-  # install test apps and extensions
-  - pushd ./tethys/tests/extensions/tethysext-test_extension
-  - python setup.py develop
-  - popd
-
-  - pushd ./tethys/tests/apps/tethysapp-test_app
-  - python setup.py develop
-  - popd
-
-# command to run tests
-script:
-  - tethys test -c -u -v 2
-
-# generate test coverage information
-after_success:
-  - ls -al
-  - coveralls
->>>>>>> 5abb9476
+        - docker push thetethysplatform/tethys-core:$LATEST_TAG