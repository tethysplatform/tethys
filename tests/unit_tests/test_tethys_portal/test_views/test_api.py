--- conflicted
+++ resolved
@@ -36,9 +36,6 @@
         response = self.client.get(reverse("api:get_csrf"))
         self.assertEqual(response.status_code, 401)
 
-<<<<<<< HEAD
-    @override_settings(SHOW_PUBLIC_IF_NO_TENANT_FOUND=True)
-=======
     @override_settings(ENABLE_OPEN_PORTAL=True)
     def test_get_csrf_not_authenticated_but_open_portal(self):
         """Test get_csrf API endpoint not authenticated."""
@@ -48,7 +45,7 @@
         self.assertIsInstance(response, HttpResponse)
         self.assertIn("X-CSRFToken", response.headers)
 
->>>>>>> 5f547aa1
+    @override_settings(SHOW_PUBLIC_IF_NO_TENANT_FOUND=True)
     def test_get_csrf_authenticated(self):
         """Test get_csrf API endpoint authenticated."""
         self.client.force_login(self.user)
@@ -63,9 +60,6 @@
         response = self.client.get(reverse("api:get_session"))
         self.assertEqual(response.status_code, 401)
 
-<<<<<<< HEAD
-    @override_settings(SHOW_PUBLIC_IF_NO_TENANT_FOUND=True)
-=======
     @override_settings(ENABLE_OPEN_PORTAL=True)
     def test_get_session_not_authenticated_but_open_portal(self):
         """Test get_session API endpoint not authenticated."""
@@ -77,7 +71,7 @@
         self.assertIn("isAuthenticated", json)
         self.assertTrue(json["isAuthenticated"])
 
->>>>>>> 5f547aa1
+    @override_settings(SHOW_PUBLIC_IF_NO_TENANT_FOUND=True)
     def test_get_session_authenticated(self):
         """Test get_session API endpoint authenticated."""
         self.client.force_login(self.user)
@@ -95,9 +89,6 @@
         response = self.client.get(reverse("api:get_whoami"))
         self.assertEqual(response.status_code, 401)
 
-<<<<<<< HEAD
-    @override_settings(SHOW_PUBLIC_IF_NO_TENANT_FOUND=True)
-=======
     @override_settings(ENABLE_OPEN_PORTAL=True)
     def test_get_whoami_not_authenticated_but_open_portal(self):
         """Test get_whoami API endpoint not authenticated."""
@@ -107,7 +98,7 @@
         json = response.json()
         self.assertDictEqual({}, json)
 
->>>>>>> 5f547aa1
+    @override_settings(SHOW_PUBLIC_IF_NO_TENANT_FOUND=True)
     def test_get_whoami_authenticated(self):
         """Test get_whoami API endpoint authenticated."""
         self.client.force_login(self.user)
