--- conflicted
+++ resolved
@@ -879,13 +879,8 @@
         self.assertIn("Services Configuration Completed.", po_call_args[4][0][0])
         self.assertIn("Skipping syncstores.", po_call_args[5][0][0])
         self.assertIn("Running post installation tasks...", po_call_args[6][0][0])
-<<<<<<< HEAD
         self.assertIn("Post Script Result: b'test", po_call_args[7][0][0])
-        mock_exit.assert_called_with(0)
-=======
-        self.assertIn("Post Script Result: b'test\\n'", po_call_args[7][0][0])
         self.assertIn("Successfully installed test_app.", po_call_args[8][0][0])
->>>>>>> ce55da96
 
     @mock.patch("tethys_cli.install_commands.run_services")
     @mock.patch("tethys_cli.install_commands.run_sync_stores")
