--- conflicted
+++ resolved
@@ -4,11 +4,8 @@
 from tethys_sdk.testing import TethysTestCase
 from tethys_apps import utilities
 from django.core.signing import Signer
-<<<<<<< HEAD
 from django.test import override_settings
-=======
 from channels.generic.websocket import AsyncWebsocketConsumer, WebsocketConsumer
->>>>>>> d65dd684
 
 
 class TethysAppsUtilitiesTests(unittest.TestCase):
@@ -1043,7 +1040,6 @@
         )
         self.assertEqual(unsigned_secret, mock_val)
 
-<<<<<<< HEAD
     @override_settings(MULTIPLE_APP_MODE=False)
     def test_get_configured_standalone_app_no_app_name(self):
         from tethys_apps.models import TethysApp
@@ -1067,7 +1063,7 @@
 
             self.assertEqual(result.package, "test_app")
             mock_tethysapp.objects.get.assert_called_with(package="test_app")
-=======
+
     def test_update_decorated_websocket_consumer_class(self):
         class TestConsumer(WebsocketConsumer):
             def authorized_connect(self):
@@ -1114,5 +1110,4 @@
         self.assertTrue(updated_class.login_required == login_required)
         self.assertTrue(
             await updated_class().authorized_connect() == "authorized_connect_run"
-        )
->>>>>>> d65dd684
+        )