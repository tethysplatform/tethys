--- conflicted
+++ resolved
@@ -27,11 +27,7 @@
         url = reverse('test_app:home')
         resolver = resolve(url)
         self.assertEqual('/apps/test-app/', url)
-<<<<<<< HEAD
-        self.assertEquals('home', resolver.func.__name__)
-=======
         self.assertEqual('home', resolver.func.__name__)
->>>>>>> 5abb9476
         self.assertEqual('tethysapp.test_app.controllers', resolver.func.__module__)
 
         url = reverse('test_extension:home', kwargs={'var1': 'foo', 'var2': 'bar'})
@@ -43,10 +39,5 @@
         url = reverse('test_extension:home', args=['foo', 'bar'])
         resolver = resolve(url)
         self.assertEqual('/extensions/test-extension/foo/bar/', url)
-<<<<<<< HEAD
-        self.assertEquals('home', resolver.func.__name__)
-        self.assertEqual('tethysext.test_extension.controllers',  resolver.func.__module__)
-=======
         self.assertEqual('home', resolver.func.__name__)
-        self.assertEqual('tethysext.test_extension.controllers', resolver.func.__module__)
->>>>>>> 5abb9476
+        self.assertEqual('tethysext.test_extension.controllers', resolver.func.__module__)