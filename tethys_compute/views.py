--- conflicted
+++ resolved
@@ -6,115 +6,4 @@
 * Copyright: (c) Brigham Young University 2015
 * License: BSD 2-Clause
 ********************************************************************************
-<<<<<<< HEAD
-"""
-# from django.shortcuts import render, redirect, get_object_or_404, get_list_or_404
-# from django.http import HttpResponse, HttpResponseServerError
-# from django.urls import reverse
-# from django.core.exceptions import PermissionDenied
-#
-# from tethyscluster.cli_api import TethysCluster
-# from tethyscluster import config, cluster
-# from subprocess import Popen
-# from multiprocessing import Process
-# from threading import Timer
-#
-# from tethys_compute.models import TethysJob, Cluster
-
-# Create your views here.
-
-# def index(request):
-#     clusters = Cluster.objects.all()
-#     return render(request, 'tethys_compute/cluster_index.html', {'title':'Computing Resources', 'clusters':clusters})
-#
-#
-#
-#
-# def create_cluster(request):
-#     if request.POST:
-#         name = request.POST['name']
-#         size = int(request.POST['size'])
-#         try:
-#             #sc = TethysCluster()
-#             #sc.start(name, cluster_size=size)
-#
-#             # cm = config.get_cluster_manager()
-#             # cl = cm.get_default_template_cluster()
-#             # cl.update({'cluster_size':size})
-#             # cl.start()
-#
-#             process = Popen(['tethyscluster', 'start', '-s', str(size), name])
-#
-#             # t = Timer(120, _status_update)
-#             # t.start()
-#
-#         except Exception as e:
-#             return HttpResponseServerError('There was an error with TethysCluster: %s' % str(e.message))
-#
-#         cluster = Cluster(name=name, size=size)
-#         cluster.save()
-#
-#         return redirect(reverse('index'))
-#     else:
-#         raise Exception
-#
-#
-# def update_cluster(request, pk):
-#     if request.POST:
-#         cluster = get_object_or_404(Cluster, id=pk)
-#         name = cluster.name
-#         delta_size = abs(request.POST['size'] - cluster.size)
-#         if delta_size != 0:
-#             cmd = 'addnode' if request.POST['size'] > cluster.size else 'deletenode'
-#
-#             Popen(['tethyscluster', cmd, '-n', delta_size, name])
-#
-#             cluster.size = request.POST['size']
-#             cluster.status = 'UPD'
-#             cluster.save()
-#
-#         return redirect(reverse('index'))
-#     else:
-#         raise Exception
-#
-# def delete_cluster(request, pk):
-#     cluster = get_object_or_404(Cluster, id=pk)
-#     name = cluster.name
-#
-#     try:
-#         # sc = TethysCluster()
-#         # sc.terminate(name)
-#
-#         # cm = config.get_cluster_manager()
-#         # cl = cm.get_cluster(name)
-#         # cl.terminate_cluster(force=True)
-#
-#         # Popen(['tethyscluster', 'terminate', '-f', '-c', name])
-#
-#         process = Process(target=_delete_cluster, args=(name,))
-#         process.start()
-#
-#     except:
-#         HttpResponse('There was an error with TethysCluster')
-#
-#     cluster.status = 'DEL'
-#     cluster.save()
-#
-#     return redirect(reverse('index'))
-#
-#
-# def _start_cluster(name, size):
-#     cm = config.get_cluster_manager()
-#     cl = cm.get_default_template_cluster(name)
-#     cl.update({'cluster_size':size})
-#     cl.start()
-#
-# def _delete_cluster(name):
-#     cm = config.get_cluster_manager()
-#     cl = cm.get_cluster(name)
-#     cl.terminate_cluster(force=True)
-#     cluster = Cluster.objects.get(name=name)
-#     cluster.delete()
-=======
-"""
->>>>>>> d258d958
+"""