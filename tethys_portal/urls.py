--- conflicted
+++ resolved
@@ -341,7 +341,6 @@
             tethys_portal_accounts.login_view,
             name="login_prefix",
         )
-<<<<<<< HEAD
     )
 
 websocket_urlpatterns = [
@@ -353,7 +352,4 @@
 
 if has_module("reactpy_django"):
     urlpatterns.append(re_path("^reactpy/", include("reactpy_django.http.urls")))
-    websocket_urlpatterns += [REACTPY_WEBSOCKET_ROUTE]
-=======
-    )
->>>>>>> be50f016
+    websocket_urlpatterns += [REACTPY_WEBSOCKET_ROUTE]