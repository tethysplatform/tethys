--- conflicted
+++ resolved
@@ -746,15 +746,12 @@
     handler_type: str = None,
     app_workspace=False,
     user_workspace=False,
-<<<<<<< HEAD
-    title=None,
-    index=None
-=======
     user_media=False,
     app_media=False,
     app_public=False,
     app_resources=False,
->>>>>>> fbf295d1
+    title=None,
+    index=None,
 ):
     final_urls = []
     if url is not None:
