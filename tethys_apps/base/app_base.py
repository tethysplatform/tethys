"""
********************************************************************************
* Name: app_base.py
* Author: Nathan Swain and Scott Christensen
* Created On: August 19, 2013
* Copyright: (c) Brigham Young University 2013
* License: BSD 2-Clause
********************************************************************************
"""
import logging
import os
import sys

from django.core.exceptions import ObjectDoesNotExist
from django.http import HttpRequest
from django.utils.functional import SimpleLazyObject

from tethys_apps.base.testing.environment import is_testing_environment, get_test_db_name, TESTING_DB_FLAG
from .handoff import HandoffManager
from .workspace import TethysWorkspace
from ..exceptions import TethysAppSettingDoesNotExist

tethys_log = logging.getLogger('tethys.app_base')


class TethysAppBase(object):
    """
    Base class used to define the app class for Tethys apps.

    Attributes:
      name (string): Name of the app.
      index (string): Lookup term for the index URL of the app.
      icon (string): Location of the image to use for the app icon.
      package (string): Name of the app package.
      root_url (string): Root URL of the app.
      color (string): App theme color as RGB hexadecimal.
      description (string): Description of the app.
      tag (string): A string for filtering apps.
      enable_feedback (boolean): Shows feedback button on all app pages.
      feedback_emails (list): A list of emails corresponding to where submitted feedback forms are sent.

    """
    name = ''
    index = ''
    icon = ''
    package = ''
    root_url = ''
    color = ''
    description = ''
    tags = ''
    enable_feedback = False
    feedback_emails = []

    def __unicode__(self):
        """
        String representation
        """
        return '<TethysApp: {0}>'.format(self.name)

    def __repr__(self):
        """
        String representation
        """
        return '<TethysApp: {0}>'.format(self.name)

    def url_maps(self):
        """
        Override this method to define the URL Maps for your app. Your ``UrlMap`` objects must be created from a ``UrlMap`` class that is bound to the ``root_url`` of your app. Use the ``url_map_maker()`` function to create the bound ``UrlMap`` class. If you generate your app project from the scaffold, this will be done automatically.

        Returns:
          iterable: A list or tuple of ``UrlMap`` objects.

        **Example:**

        ::

            from tethys_sdk.base import url_map_maker

            class MyFirstApp(TethysAppBase):

                def url_maps(self):
                    \"""
                    Example url_maps method.
                    \"""
                    # Create UrlMap class that is bound to the root url.
                    UrlMap = url_map_maker(self.root_url)

                    url_maps = (UrlMap(name='home',
                                       url='my-first-app',
                                       controller='my_first_app.controllers.home',
                                       ),
                    )

                    return url_maps
        """
        raise NotImplementedError()

    def custom_settings(self):
        """
        Override this method to define custom settings for use in your app.

        Returns:
          iterable: A list or tuple of ``CustomSetting`` objects.

        **Example:**

        ::

            from tethys_sdk.app_settings import CustomSetting

            class MyFirstApp(TethysAppBase):

                def custom_settings(self):
                    \"""
                    Example custom_settings method.
                    \"""
                    custom_settings = (
                        CustomSetting(
                            name='default_name',
                            type=CustomSetting.TYPE_STRING
                            description='Default model name.',
                            required=True
                        ),
                        CustomSetting(
                            name='max_count',
                            type=CustomSetting.TYPE_INTEGER,
                            description='Maximum allowed count in a method.',
                            required=False
                        ),
                        CustomSetting(
                            name='change_factor',
                            type=CustomSetting.TYPE_FLOAT,
                            description='Change factor that is applied to some process.',
                            required=True
                        ),
                        CustomSetting(
                            name='enable_feature',
                            type=CustomSetting.TYPE_BOOLEAN,
                            description='Enable this feature when True.',
                            required=True
                        )
                    )

                    return custom_settings
        """
        return None

    def persistent_store_settings(self):
        """
        Override this method to define a persistent store service connections and databases for your app.

        Returns:
          iterable: A list or tuple of ``PersistentStoreDatabaseSetting`` or ``PersistentStoreConnectionSetting`` objects.

        **Example:**

        ::

            from tethys_sdk.app_settings import PersistentStoreDatabaseSetting, PersistentStoreConnectionSetting

            class MyFirstApp(TethysAppBase):

                def persistent_store_settings(self):
                    \"""
                    Example persistent_store_settings method.
                    \"""

                    ps_settings = (
                        # Connection only, no database
                        PersistentStoreConnectionSetting(
                            name='primary',
                            description='Connection with superuser role needed.',
                            required=True
                        ),
                        # Connection only, no database
                        PersistentStoreConnectionSetting(
                            name='creator',
                            description='Create database role only.',
                            required=False
                        ),
                        # Spatial database
                        PersistentStoreDatabaseSetting(
                            name='spatial_db',
                            description='for storing important spatial stuff',
                            required=True,
                            initializer='appsettings.model.init_spatial_db',
                            spatial=True,
                        ),
                        # Non-spatial database
                        PersistentStoreDatabaseSetting(
                            name='temp_db',
                            description='for storing temporary stuff',
                            required=False,
                            initializer='appsettings.model.init_temp_db',
                            spatial=False,
                        )
                    )

                    return ps_settings
        """
        return None

    def dataset_service_settings(self):
        """
        Override this method to define dataset service connections for use in your app.

        Returns:
          iterable: A list or tuple of ``DatasetServiceSetting`` objects.

        **Example:**

        ::

            from tethys_sdk.app_settings import DatasetServiceSetting

            class MyFirstApp(TethysAppBase):

                def dataset_service_settings(self):
                    \"""
                    Example dataset_service_settings method.
                    \"""
                    ds_settings = (
                        DatasetServiceSetting(
                            name='primary_ckan',
                            description='Primary CKAN service for app to use.',
                            engine=DatasetServiceSetting.CKAN,
                            required=True,
                        ),
                        DatasetServiceSetting(
                            name='hydroshare',
                            description='HydroShare service for app to use.',
                            engine=DatasetServiceSetting.HYDROSHARE,
                            required=False
                        )
                    )

                    return ds_settings
        """
        return None

    def spatial_dataset_service_settings(self):
        """
        Override this method to define spatial dataset service connections for use in your app.

        Returns:
          iterable: A list or tuple of ``SpatialDatasetServiceSetting`` objects.

        **Example:**

        ::

            from tethys_sdk.app_settings import SpatialDatasetServiceSetting

            class MyFirstApp(TethysAppBase):

                def spatial_dataset_service_settings(self):
                    \"""
                    Example spatial_dataset_service_settings method.
                    \"""
                    sds_settings = (
                        SpatialDatasetServiceSetting(
                            name='primary_geoserver',
                            description='spatial dataset service for app to use',
                            engine=SpatialDatasetServiceSetting.GEOSERVER,
                            required=True,
                        ),
                    )

                    return sds_settings
        """
        return None

    def web_processing_service_settings(self):
        """
        Override this method to define web processing service connections for use in your app.

        Returns:
          iterable: A list or tuple of ``WebProcessingServiceSetting`` objects.

        **Example:**

        ::

            from tethys_sdk.app_settings import WebProcessingServiceSetting

            class MyFirstApp(TethysAppBase):

                def web_processing_service_settings(self):
                    \"""
                    Example wps_services method.
                    \"""
                    wps_services = (
                        WebProcessingServiceSetting(
                            name='primary_52n',
                            description='WPS service for app to use',
                            required=True,
                        ),
                    )

                    return wps_services
        """
        return None

    def handoff_handlers(self):
        """
        Override this method to define handoff handlers for use in your app.

        Returns:
          iterable: A list or tuple of ``HandoffHandler`` objects.

        **Example:**

        ::

            from tethys_sdk.handoff import HandoffHandler

            class MyFirstApp(TethysAppBase):

                def handoff_handlers(self):
                    \"""
                    Example handoff_handlers method.
                    \"""
                    handoff_handlers = (
                        HandoffHandlers(
                            name='example',
                            handler='my_first_app.controllers.my_handler'
                        ),
                    )

                    return handoff_handlers
        """
        return None

    def permissions(self):
        """
        Override this method to define permissions for your app.

        Returns:
          iterable: A list or tuple of ``Permission`` or ``PermissionGroup`` objects.

        **Example:**

        ::

            from tethys_sdk.permissions import Permission, PermissionGroup

            class MyFirstApp(TethysAppBase):

                def permissions(self):
                    \"""
                    Example permissions method.
                    \"""
                    # Viewer Permissions
                    view_map = Permission(
                        name='view_map',
                        description='View map'
                    )

                    delete_projects = Permission(
                        name='delete_projects',
                        description='Delete projects'
                    )

                    create_projects = Permission(
                        name='create_projects',
                        description='Create projects'
                    )

                    admin = PermissionGroup(
                        name='admin',
                        permissions=(delete_projects, create_projects)
                    )


                    permissions = (admin, view_map)

                    return permissions
        """
        return None

    def job_templates(self):
        """
        Override this method to define job templates to easily create and submit jobs in your app.

        Returns:
            iterable: A list or tuple of ``JobTemplate`` objects.

        **Example:**

        ::

            from tethys_sdk.jobs import CondorJobTemplate
            from tethys_sdk.compute import list_schedulers

            class MyFirstApp(TethysAppBase):

                def job_templates(cls):
                    \"""
                    Example job_templates method.
                    \"""
                    my_scheduler = list_schedulers()[0]

                    job_templates = (CondorJobTemplate(name='example',
                                                       parameters={'executable': '$(APP_WORKSPACE)/example_exe.py',
                                                                   'condorpy_template_name': 'vanilla_transfer_files',
                                                                   'attributes': {'transfer_input_files': ('../input_1.in', '../input_2.in'),
                                                                                  'transfer_output_files': ('example_output1.out', 'example_output2.out'),
                                                                                 },
                                                                   'scheduler': my_scheduler,
                                                                   'remote_input_files': ('$(APP_WORKSPACE)/example_exe.py', '$(APP_WORKSPACE)/input_1.in', '$(USER_WORKSPACE)/input_2.in'),
                                                                  }
                                                      ),
                                    )

                    return job_templates
        """
        return None

    @classmethod
    def get_handoff_manager(cls):
        """
        Get the HandoffManager for the app.
        """
        app = cls()
        handoff_manager = HandoffManager(app)
        return handoff_manager

    @classmethod
    def get_job_manager(cls):
        """
        Get the JobManager for the app.
        """
        from tethys_sdk.jobs import JobManager
        app = cls()
        job_manager = JobManager(app)
        return job_manager

    @classmethod
    def get_user_workspace(cls, user):
        """
        Get the file workspace (directory) for the given User.

        Args:
          user(User or HttpRequest): User or request object.

        Returns:
          tethys_apps.base.TethysWorkspace: An object representing the workspace.

        **Example:**

        ::

            import os
            from my_first_app.app import MyFirstApp as app

            def a_controller(request):
                \"""
                Example controller that uses get_user_workspace() method.
                \"""
                # Retrieve the workspace
                user_workspace = app.get_user_workspace(request.user)
                new_file_path = os.path.join(user_workspace.path, 'new_file.txt')

                with open(new_file_path, 'w') as a_file:
                    a_file.write('...')

                context = {}

                return render(request, 'my_first_app/template.html', context)

        """
        username = ''

        from django.contrib.auth.models import User
        if isinstance(user, User) or isinstance(user, SimpleLazyObject):
            username = user.username
        elif isinstance(user, HttpRequest):
            username = user.user.username
        elif user is None:
            pass
        else:
            raise ValueError("Invalid type for argument 'user': must be either an User or HttpRequest object.")

        if not username:
            username = 'anonymous_user'

        project_directory = os.path.dirname(sys.modules[cls.__module__].__file__)
        workspace_directory = os.path.join(project_directory, 'workspaces', 'user_workspaces', username)
        return TethysWorkspace(workspace_directory)

    @classmethod
    def get_app_workspace(cls):
        """
        Get the file workspace (directory) for the app.

        Returns:
          tethys_apps.base.TethysWorkspace: An object representing the workspace.

        **Example:**

        ::

            import os
            from my_first_app.app import MyFirstApp as app

            def a_controller(request):
                \"""
                Example controller that uses get_app_workspace() method.
                \"""
                # Retrieve the workspace
                app_workspace = app.get_app_workspace()
                new_file_path = os.path.join(app_workspace.path, 'new_file.txt')

                with open(new_file_path, 'w') as a_file:
                    a_file.write('...')

                context = {}

                return render(request, 'my_first_app/template.html', context)

        """
        # Find the path to the app project directory
        ## Hint: cls is a child class of this class.
        ## Credits: http://stackoverflow.com/questions/4006102/is-possible-to-know-the-_path-of-the-file-of-a-subclass-in-python
        project_directory = os.path.dirname(sys.modules[cls.__module__].__file__)
        workspace_directory = os.path.join(project_directory, 'workspaces', 'app_workspace')
        return TethysWorkspace(workspace_directory)

    @classmethod
    def get_custom_setting(cls, name):
        """
        Retrieves the value of a CustomSetting for the app.

        Args:
            name(str): The name of the CustomSetting as defined in the app.py.

        Returns:
            variable: Value of the CustomSetting or None if no value assigned.

        **Example:**

        ::

            from my_first_app.app import MyFirstApp as app

            max_count = app.get_custom_setting('max_count')

        """
        from tethys_apps.models import TethysApp
        db_app = TethysApp.objects.get(package=cls.package)
        custom_settings = db_app.custom_settings
        try:
            custom_setting = custom_settings.get(name=name)
        except ObjectDoesNotExist:
            raise TethysAppSettingDoesNotExist('CustomTethysAppSetting named "{0}" does not exist.'.format(name))

        return custom_setting.get_value()

    @classmethod
    def get_dataset_service(cls, name, as_public_endpoint=False, as_endpoint=False,
                            as_engine=False):
        """
        Retrieves dataset service engine assigned to named DatasetServiceSetting for the app.

        Args:
            name(str): name fo the DatasetServiceSetting as defined in the app.py.
            as_endpoint(bool): Returns endpoint url string if True, Defaults to False.
            as_public_endpoint(bool): Returns public endpoint url string if True. Defaults to False.
            as_engine(bool): Returns tethys_dataset_services.engine of appropriate type if True. Defaults to False.

        Returns:
            DatasetService: DatasetService assigned to setting if no other options are specified.

        **Example:**

        ::

            from my_first_app.app import MyFirstApp as app

            ckan_engine = app.get_dataset_service('primary_ckan', as_engine=True)

        """
        from tethys_apps.models import TethysApp
        app = cls()
        db_app = TethysApp.objects.get(package=app.package)
        dataset_services_settings = db_app.dataset_services_settings

        try:
            dataset_services_settings = dataset_services_settings.get(name=name)
        except ObjectDoesNotExist:
            raise TethysAppSettingDoesNotExist('DatasetServiceSetting named "{0}" does not exist.'.format(name))

        dataset_service = dataset_services_settings.dataset_service

        if not dataset_service:
            return None
        elif as_engine:
            return dataset_service.get_engine()
        elif as_endpoint:
            return dataset_service.endpoint
        elif as_public_endpoint:
            return dataset_service.public_endpoint
        return dataset_service

    @classmethod
    def get_spatial_dataset_service(cls, name, as_public_endpoint=False, as_endpoint=False, as_wms=False,
                                    as_wfs=False, as_engine=False):
        """
        Retrieves spatial dataset service engine assigned to named SpatialDatasetServiceSetting for the app.

        Args:
            name(str): name fo the SpatialDatasetServiceSetting as defined in the app.py.
            as_endpoint(bool): Returns endpoint url string if True, Defaults to False.
            as_public_endpoint(bool): Returns public endpoint url string if True. Defaults to False.
            as_wfs(bool): Returns OGC-WFS enpdoint url for spatial dataset service if True. Defaults to False.
            as_wms(bool): Returns OGC-WMS enpdoint url for spatial dataset service if True. Defaults to False.
            as_engine(bool): Returns tethys_dataset_services.engine of appropriate type if True. Defaults to False.

        Returns:
            SpatialDatasetService: SpatialDatasetService assigned to setting if no other options are specified.

        **Example:**

        ::

            from my_first_app.app import MyFirstApp as app

            geoserver_engine = app.get_spatial_dataset_engine('primary_geoserver', as_engine=True)


        """
        from tethys_apps.models import TethysApp
        app = cls()
        db_app = TethysApp.objects.get(package=app.package)
        spatial_dataset_service_settings = db_app.spatial_dataset_service_settings

        try:
            spatial_dataset_service_setting = spatial_dataset_service_settings.get(name=name)
        except ObjectDoesNotExist:
            raise TethysAppSettingDoesNotExist('SpatialDatasetServiceSetting named "{0}" does not exist.'.format(name))

        spatial_dataset_service = spatial_dataset_service_setting.spatial_dataset_service

        if not spatial_dataset_service:
            return None
        elif as_engine:
            return spatial_dataset_service.get_engine()
        elif as_wms:
            return spatial_dataset_service.endpoint.split('/rest')[0] + '/wms'
        elif as_wfs:
            return spatial_dataset_service.endpoint.split('/rest')[0] + '/ows'
        elif as_endpoint:
            return spatial_dataset_service.endpoint
        elif as_public_endpoint:
            return spatial_dataset_service.public_endpoint
        return spatial_dataset_service

    @classmethod
    def get_web_processing_service(cls, name, as_public_endpoint=False, as_endpoint=False, as_engine=False):
        """
        Retrieves web processing service engine assigned to named WebProcessingServiceSetting for the app.

        Args:
            name(str): name fo the WebProcessingServiceSetting as defined in the app.py.
            as_endpoint(bool): Returns endpoint url string if True, Defaults to False.
            as_public_endpoint(bool): Returns public endpoint url string if True. Defaults to False.
            as_engine(bool): Returns owslib.wps.WebProcessingService engine if True. Defaults to False.

        Returns:
            WpsService: WpsService assigned to setting if no other options are specified.

        **Example:**

        ::

            from my_first_app.app import MyFirstApp as app

            wps_engine = app.get_web_processing_service('primary_52n')

        """
        from tethys_apps.models import TethysApp
        db_app = TethysApp.objects.get(package=cls.package)
        wps_services_settings = db_app.wps_services_settings
        try:
            wps_service_setting = wps_services_settings.objects.get(name=name)
        except ObjectDoesNotExist:
            raise TethysAppSettingDoesNotExist('WebProcessingServiceSetting named "{0}" does not exist.'.format(name))
        wps_service = wps_service_setting.web_processing_service

        if not wps_service:
            return None
        elif as_engine:
            return wps_service.get_engine()
        elif as_endpoint:
            return wps_service.endpoint
        elif as_public_endpoint:
            return wps_service.pubic_endpoint
        return wps_service

    @classmethod
    def get_persistent_store_connection(cls, name, as_url=False, as_sessionmaker=False):
        """
        Gets an SQLAlchemy Engine or URL object for the named persistent store connection.

        Args:
          name(string): Name of the PersistentStoreConnectionSetting as defined in app.py.
          as_url(bool): Return SQLAlchemy URL object instead of engine object if True. Defaults to False.
          as_sessionmaker(bool): Returns SessionMaker class bound to the engine if True.  Defaults to False.

        Returns:
          sqlalchemy.Engine or sqlalchemy.URL: An SQLAlchemy Engine or URL object for the persistent store requested.


        **Example:**

        ::

            from my_first_app.app import MyFirstApp as app

            conn_engine = app.get_persistent_store_connection('primary')
            conn_url = app.get_persistent_store_connection('primary', as_url=True)
            SessionMaker = app.get_persistent_store_database('primary', as_sessionmaker=True)
            session = SessionMaker()

        """
        from tethys_apps.models import TethysApp
        db_app = TethysApp.objects.get(package=cls.package)
        ps_connection_settings = db_app.persistent_store_connection_settings

        try:
            ps_connection_setting = ps_connection_settings.get(name=name)
        except ObjectDoesNotExist:
            raise TethysAppSettingDoesNotExist('PersistentStoreConnectionSetting named "{0}" does not exist.'
                                               .format(name))

        return ps_connection_setting.get_engine(as_url=as_url, as_sessionmaker=as_sessionmaker)

    @classmethod
    def get_persistent_store_database(cls, name, as_url=False, as_sessionmaker=False):
        """
        Gets an SQLAlchemy Engine or URL object for the named persistent store database given.

        Args:
          name(string): Name of the PersistentStoreConnectionSetting as defined in app.py.
          as_url(bool): Return SQLAlchemy URL object instead of engine object if True. Defaults to False.
          as_sessionmaker(bool): Returns SessionMaker class bound to the engine if True.  Defaults to False.
        
        Returns:
          sqlalchemy.Engine or sqlalchemy.URL: An SQLAlchemy Engine or URL object for the persistent store requested.

        **Example:**

        ::

            from my_first_app.app import MyFirstApp as app

            db_engine = app.get_persistent_store_database('example_db')
            db_url = app.get_persistent_store_database('example_db', as_url=True)
            SessionMaker = app.get_persistent_store_database('example_db', as_sessionmaker=True)
            session = SessionMaker()

        """
        from tethys_apps.models import TethysApp
        db_app = TethysApp.objects.get(package=cls.package)
        ps_database_settings = db_app.persistent_store_database_settings

        verified_name = name if not is_testing_environment() else get_test_db_name(name)

        try:
            ps_database_setting = ps_database_settings.get(name=verified_name)
        except ObjectDoesNotExist:
            raise TethysAppSettingDoesNotExist('PersistentStoreDatabaseSetting named "{0}" does not exist.'
                                               .format(verified_name))

        return ps_database_setting.get_engine(with_db=True, as_url=as_url, as_sessionmaker=as_sessionmaker)

    @classmethod
    def create_persistent_store(cls, db_name, connection_name, spatial=False, initializer='', refresh=False,
                                force_first_time=False):
        """
        Creates a new persistent store database for the app. This method is idempotent.

        Args:
          db_name(string): Name of the persistent store that will be created.
          connection_name(string|None): Name of persistent store connection or None if creating a test copy of an existing persistent store (only while in the testing environment)
          spatial(bool): Enable spatial extension on the database being created when True. Connection must have superuser role. Defaults to False.
          initializer(string): Dot-notation path to initializer function (e.g.: 'my_first_app.models.init_db').
          refresh(bool): Drop database if it exists and create again when True. Defaults to False.
          force_first_time(bool): Call initializer function with "first_time" parameter forced to True, even if this is not the first time intializing the persistent store database. Defaults to False.

        Returns:
          bool: True if successful.


        **Example:**

        ::

            from my_first_app.app import MyFirstApp as app

            result = app.create_persistent_store('example_db', 'primary')

            if result:
                engine = app.get_persistent_store_engine('example_db')

        """
        # Get named persistent store service connection
        from tethys_apps.models import TethysApp
        from tethys_apps.models import PersistentStoreDatabaseSetting
        db_app = TethysApp.objects.get(package=cls.package)

        # Get connection service
        ps_connection_settings = db_app.persistent_store_connection_settings

        if is_testing_environment():
            verified_db_name = get_test_db_name(db_name)
        else:
            verified_db_name = db_name
            if connection_name is None:
                raise ValueError('The connection_name cannot be None unless running in the testing environment.')

        try:
            if connection_name is None:
                ps_database_settings = db_app.persistent_store_database_settings
                ps_setting = ps_database_settings.get(name=db_name)
            else:
                ps_setting = ps_connection_settings.get(name=connection_name)
        except ObjectDoesNotExist:
            if connection_name is None:
                raise TethysAppSettingDoesNotExist(
                    'PersistentStoreDatabaseSetting named "{0}" does not exist.'.format(db_name))
            else:
                raise TethysAppSettingDoesNotExist(
                    'PersistentStoreConnectionSetting named "{0}" does not exist.'.format(connection_name))

        ps_service = ps_setting.persistent_store_service

        # Check if persistent store database setting already exists before creating it
        try:
            db_setting = db_app.persistent_store_database_settings.get(name=verified_db_name)
            db_setting.persistent_store_service = ps_service
            db_setting.initializer = initializer
            db_setting.save()
        except ObjectDoesNotExist:
            # Create new PersistentStoreDatabaseSetting
            db_setting = PersistentStoreDatabaseSetting(
                name=verified_db_name,
                description='',
                required=False,
                initializer=initializer,
                spatial=spatial,
                dynamic=True
            )

            # Assign the connection service
            db_setting.persistent_store_service = ps_service
            db_app.add_settings((db_setting,))

            # Save database entry
            db_app.save()

        # Create the new database
        db_setting.create_persistent_store_database(refresh=refresh, force_first_time=force_first_time)
        return True

    @classmethod
    def drop_persistent_store(cls, name):
        """
        Drop a persistent store database for the app. This method is idempotent.

        Args:
          name(string): Name of the persistent store to be dropped.

        Returns:
          bool: True if successful.


        **Example:**

        ::

            from my_first_app.app import MyFirstApp as app

            result = app.drop_persistent_store('example_db')

            if result:
                # App database 'example_db' was successfully destroyed and no longer exists
                pass

        """

        # Get the setting
        from tethys_apps.models import TethysApp
        db_app = TethysApp.objects.get(package=cls.package)
        ps_database_settings = db_app.persistent_store_database_settings
        verified_name = name if not is_testing_environment() else get_test_db_name(name)

        try:
            ps_database_setting = ps_database_settings.get(name=verified_name)
        except ObjectDoesNotExist:
            return True

        # Drop the persistent store
        ps_database_setting.drop_persistent_store_database()

        # Remove the database setting
        ps_database_setting.delete()
        return True

    @classmethod
    def list_persistent_store_databases(cls, dynamic_only=False, static_only=False):
        """
        Returns a list of existing persistent store databases for the app.

        Args:
            dynamic_only(bool): only persistent store created dynamically if True. Defaults to False.
            static_only(bool): only static persistent stores if True. Defaults to False.

        Returns:
          list: A list of all persistent store database names for the app.

        **Example:**

        ::

            from my_first_app.app import MyFirstApp as app

            ps_databases = app.list_persistent_store_databases()

        """
        from tethys_apps.models import TethysApp
        db_app = TethysApp.objects.get(package=cls.package)
        ps_database_settings = db_app.persistent_store_database_settings

        if dynamic_only:
            ps_database_settings = ps_database_settings.filter(persistentstoredatabasesetting__dynamic=True)
        elif static_only:
            ps_database_settings = ps_database_settings.filter(persistentstoredatabasesetting__dynamic=False)
        return [ps_database_setting.name for ps_database_setting in ps_database_settings
                if TESTING_DB_FLAG not in ps_database_setting.name]

    @classmethod
    def list_persistent_store_connections(cls):
        """
        Returns a list of existing persistent store connections for this app.

        Returns:
          list: A list of persistent store connection names.


        **Example:**

        ::

            from my_first_app.app import MyFirstApp as app

            ps_connections = app.list_persistent_store_connections()

        """
        from tethys_apps.models import TethysApp
        db_app = TethysApp.objects.get(package=cls.package)
        ps_connection_settings = db_app.persistent_store_connection_settings
        return [ps_connection_setting.name for ps_connection_setting in ps_connection_settings
<<<<<<< HEAD
                if TESTING_DB_FLAG not in ps_database_setting.name]
=======
                if 'tethys-testing_' not in ps_connection_settings.name]
>>>>>>> 73b36379

    @classmethod
    def persistent_store_exists(cls, name):
        """
        Returns True if a persistent store with the given name exists for the app.

        Args:
          name(string): Name of the persistent store database to check.

        Returns:
          bool: True if persistent store exists.


        **Example:**

        ::

            from my_first_app.app import MyFirstApp as app

            result = app.persistent_store_exists('example_db')

            if result:
                engine = app.get_persistent_store_engine('example_db')

        """
        from tethys_apps.models import TethysApp
        db_app = TethysApp.objects.get(package=cls.package)
        ps_database_settings = db_app.persistent_store_database_settings

        verified_name = name if not is_testing_environment() else get_test_db_name(name)

        try:
            # If it exists return True
            ps_database_setting = ps_database_settings.get(name=verified_name)
        except ObjectDoesNotExist:
            # Else return False
            return False

        # Check if it exists
        ps_database_setting.persistent_store_database_exists()
        return True<|MERGE_RESOLUTION|>--- conflicted
+++ resolved
@@ -961,11 +961,7 @@
         db_app = TethysApp.objects.get(package=cls.package)
         ps_connection_settings = db_app.persistent_store_connection_settings
         return [ps_connection_setting.name for ps_connection_setting in ps_connection_settings
-<<<<<<< HEAD
-                if TESTING_DB_FLAG not in ps_database_setting.name]
-=======
-                if 'tethys-testing_' not in ps_connection_settings.name]
->>>>>>> 73b36379
+                if TESTING_DB_FLAG not in ps_connection_setting.name]
 
     @classmethod
     def persistent_store_exists(cls, name):
