"""
********************************************************************************
* Name: app_base.py
* Author: Nathan Swain and Scott Christensen
* Created On: August 19, 2013
* Copyright: (c) Brigham Young University 2013
* License: BSD 2-Clause
********************************************************************************
"""
import os
import sys

from django.http import HttpRequest
from django.utils.functional import SimpleLazyObject
from django.conf import settings

from sqlalchemy import create_engine


from tethys_apps.base.workspace import TethysWorkspace
from tethys_apps.base.handoff import HandoffManager


class TethysAppBase(object):
    """
    Base class used to define the app class for Tethys apps.

    Attributes:
      name (string): Name of the app.
      index (string): Lookup term for the index URL of the app.
      icon (string): Location of the image to use for the app icon.
      package (string): Name of the app package.
      root_url (string): Root URL of the app.
      color (string): App theme color as RGB hexadecimal.
      description (string): Description of the app.
      tag [string]: A string for filtering apps.
      enable_feedback (boolean): Shows feedback button on all app pages.
      feedback_emails (list): A list of emails corresponding to where submitted feedback forms are sent.

    """
    name = ''
    index = ''
    icon = ''
    package = ''
    root_url = ''
    color = ''
    description = ''
    tags = ''
    enable_feedback = False
    feedback_emails = []

    def __repr__(self):
        """
        String representation
        """
        return '<TethysApp: {0}>'.format(self.name)

    def url_maps(self):
        """
        Use this method to define the URL Maps for your app. Your ``UrlMap`` objects must be created from a ``UrlMap`` class that is bound to the ``root_url`` of your app. Use the ``url_map_maker()`` function to create the bound ``UrlMap`` class. If you generate your app project from the scaffold, this will be done automatically.

        Returns:
          iterable: A list or tuple of ``UrlMap`` objects.

        **Example:**

        ::

            from tethys_sdk.base import url_map_maker

            def url_maps(self):
                \"""
                Example url_maps method.
                \"""
                # Create UrlMap class that is bound to the root url.
                UrlMap = url_map_maker(self.root_url)

                url_maps = (UrlMap(name='home',
                                   url='my-first-app',
                                   controller='my_first_app.controllers.home'
                                   ),
                )

                return url_maps
        """
        raise NotImplementedError()

    def persistent_stores(self):
        """
        Define this method to register persistent store databases for your app. You may define up to 5 persistent stores for an app.

        Returns:
          iterable: A list or tuple of ``PersistentStore`` objects. A persistent store database will be created for each object returned.

        **Example:**

        ::

            from tethys_sdk.stores import PersistentStore

            def persistent_stores(self):
                \"""
                Example persistent_stores method.
                \"""

                stores = (PersistentStore(name='example_db',
                                          initializer='init_stores:init_example_db',
                                          spatial=True
                        ),
                )

                return stores
        """
        return None

    def dataset_services(self):
        """
        Use this method to define dataset service connections for use in your app.

        Returns:
          iterable: A list or tuple of ``DatasetService`` objects.

        **Example:**

        ::

            def dataset_services(self):
                \"""
                Example dataset_services method.
                \"""
                dataset_services = (DatasetService(name='example',
                                                   type='ckan',
                                                   endpoint='http://www.example.com/api/3/action',
                                                   apikey='a-R3llY-n1Ce-@Pi-keY'
                                                   ),
                )

                return dataset_services
        """
        return None

    def spatial_dataset_services(self):
        """
        Use this method to define spatial dataset service connections for use in your app.

        Returns:
          iterable: A list or tuple of ``SpatialDatasetService`` objects.

        **Example:**

        ::

            def spatial_dataset_services(self):
                \"""
                Example spatial_dataset_services method.
                \"""
                spatial_dataset_services = (SpatialDatasetService(name='example',
                                                                  type='geoserver',
                                                                  endpoint='http://www.example.com/geoserver/rest',
                                                                  username='admin',
                                                                  password='geoserver'
                                                                  ),
                )

                return spatial_dataset_services
        """
        return None

    def wps_services(self):
        """
        Use this method to define web processing service connections for use in your app.

        Returns:
          iterable: A list or tuple of ``WpsService`` objects.

        **Example:**

        ::

            def wps_services(self):
                \"""
                Example wps_services method.
                \"""
                wps_services = (WpsService(name='example',
                                           endpoint='http://www.example.com/wps/WebProcessingService'
                                           ),
                )

                return wps_services
        """
        return None

    def handoff_handlers(self):
        """
        Use this method to define handoff handlers for use in your app.

        Returns:
          iterable: A list or tuple of ``HandoffHandler`` objects.

        **Example:**

        ::

            from tethys_sdk.handoff import HandoffHandler

            def handoff_handlers(self):
                \"""
                Example handoff_handlers method.
                \"""
                handoff_handlers = (HandoffHandlers(name='example',
                                                    handler='my_first_app.controllers.my_handler'),
                )

                return handoff_handlers
        """
        return None

    def permissions(self):
        """
        Use this method to define permissions for your app.

        Returns:
          iterable: A list or tuple of ``Permission`` or ``PermissionGroup`` objects.

        **Example:**

        ::

            from tethys_sdk.permissions import Permission, PermissionGroup

            def permissions(self):
                \"""
                Example permissions method.
                \"""
                # Viewer Permissions
                view_map = Permission(
                    name='view_map',
                    description='View map'
                )

                delete_projects = Permission(
                    name='delete_projects',
                    description='Delete projects'
                )

                create_projects = Permission(
                    name='create_projects',
                    description='Create projects'
                )

                admin = PermissionGroup(
                    name='admin',
                    permissions=(delete_projects, create_projects)
                )


                permissions = (admin, view_map)

                return permissions
        """
        return None

    @classmethod
    def get_handoff_manager(cls):
        """
        Get the handoff manager for the app.
        """
        app = cls()
        handoff_manager = HandoffManager(app)
        return handoff_manager

    def job_templates(self):
        """
        Use this method to define job templates to easily create and submit jobs in your app.

        Returns:
            iterable: A list or tuple of ``JobTemplate`` objects.

        **Example:**

        ::

            from tethys_sdk.jobs import CondorJobTemplate
            from tethys_sdk.compute import list_schedulers

            def job_templates(cls):
                \"""
                Example job_templates method.
                \"""
                my_scheduler = list_schedulers()[0]

                job_templates = (CondorJobTemplate(name='example',
                                                   parameters={'executable': '$(APP_WORKSPACE)/example_exe.py',
                                                               'condorpy_template_name': 'vanilla_transfer_files',
                                                               'attributes': {'transfer_input_files': ('../input_1.in', '../input_2.in'),
                                                                              'transfer_output_files': ('example_output1.out', 'example_output2.out'),
                                                                             },
                                                               'scheduler': my_scheduler,
                                                               'remote_input_files': ('$(APP_WORKSPACE)/example_exe.py', '$(APP_WORKSPACE)/input_1.in', '$(USER_WORKSPACE)/input_2.in'),
                                                              }
                                                  ),
                                )

                return job_templates
        """
        return None

    @classmethod
    def get_job_manager(cls):
        """
        Get the job manager for the app
        """
        from tethys_sdk.jobs import JobManager
        app = cls()
        job_manager = JobManager(app)
        return job_manager

    @classmethod
    def get_user_workspace(cls, user):
        """
        Get the file workspace (directory) for a user.

        Args:
          user(User or HttpRequest): User or request object.

        Returns:
          tethys_apps.base.TethysWorkspace: An object representing the workspace.

        **Example:**

        ::

            import os
            from .app import MyFirstApp

            def a_controller(request):
                \"""
                Example controller that uses get_user_workspace() method.
                \"""
                # Retrieve the workspace
                user_workspace = MyFirstApp.get_user_workspace(request.user)
                new_file_path = os.path.join(user_workspace.path, 'new_file.txt')

                with open(new_file_path, 'w') as a_file:
                    a_file.write('...')

                context = {}

                return render(request, 'my_first_app/template.html', context)

        """
        username = ''

        from django.contrib.auth.models import User
        if isinstance(user, User) or isinstance(user, SimpleLazyObject):
            username = user.username
        elif isinstance(user, HttpRequest):
            username = user.user.username
        elif user is None:
            pass
        else:
            raise ValueError("Invalid type for argument 'user': must be either an User or HttpRequest object.")

        if not username:
            username = 'anonymous_user'

        project_directory = os.path.dirname(sys.modules[cls.__module__].__file__)
        workspace_directory = os.path.join(project_directory, 'workspaces', 'user_workspaces', username)
        return TethysWorkspace(workspace_directory)

    @classmethod
    def get_app_workspace(cls):
        """
        Get the file workspace (directory) for the app.

        Returns:
          tethys_apps.base.TethysWorkspace: An object representing the workspace.

        **Example:**

        ::

            import os
            from .app import MyFirstApp

            def a_controller(request):
                \"""
                Example controller that uses get_app_workspace() method.
                \"""
                # Retrieve the workspace
                app_workspace = MyFirstApp.get_app_workspace()
                new_file_path = os.path.join(app_workspace.path, 'new_file.txt')

                with open(new_file_path, 'w') as a_file:
                    a_file.write('...')

                context = {}

                return render(request, 'my_first_app/template.html', context)

        """
        # Find the path to the app project directory
        ## Hint: cls is a child class of this class.
        ## Credits: http://stackoverflow.com/questions/4006102/is-possible-to-know-the-_path-of-the-file-of-a-subclass-in-python
        project_directory = os.path.dirname(sys.modules[cls.__module__].__file__)
        workspace_directory = os.path.join(project_directory, 'workspaces', 'app_workspace')
        return TethysWorkspace(workspace_directory)

    @classmethod
    def get_persistent_store_engine(cls, persistent_store_name):
        """
        Creates an SQLAlchemy engine object for the app and persistent store given.

        Args:
          persistent_store_name(string): Name of the persistent store for which to retrieve the engine.

        Returns:
          object: An SQLAlchemy engine object for the persistent store requested.


        **Example:**

        ::

            from .app import MyFirstApp

            engine = MyFirstApp.get_persistent_store_engine('example_db')

        """
        # If testing environment, the engine for the "test" version of the persistent store should be fetched
        if os.environ.get('TETHYS_TESTING_IN_PROGRESS'):
            test_store_name = 'test_{0}'.format(persistent_store_name)
            persistent_store_name = test_store_name

        # Create the unique store name
        app_name = cls.package
        unique_store_name = '_'.join([app_name, persistent_store_name])

        # The database manager database user is the owner of all the app databases.
        database_manager_db = settings.TETHYS_DATABASES['tethys_db_manager']

        # Assemble url for persistent store with that name
        persistent_store_url = 'postgresql://{0}:{1}@{2}:{3}/{4}'.format(database_manager_db['USER'] if 'USER' in database_manager_db else 'tethys_db_manager',
                                                                         database_manager_db['PASSWORD'] if 'PASSWORD' in database_manager_db else 'pass',
                                                                         database_manager_db['HOST'] if 'HOST' in database_manager_db else '127.0.0.1',
                                                                         database_manager_db['PORT'] if 'PORT' in database_manager_db else '5435',
                                                                         unique_store_name)

        # Return SQLAlchemy Engine
        return create_engine(persistent_store_url)

<<<<<<< HEAD
=======
        for existing_db in existing_dbs:
            existing_db_names.append(existing_db.name)

        # Check to make sure that the persistent store exists, or if in the testing environment (in which case
        # the test persistent store won't yet exist but the engine should be created anyway)
        if unique_store_name in existing_db_names or os.environ.get('TETHYS_TESTING_IN_PROGRESS'):
            # Retrieve the database manager url.
            # The database manager database user is the owner of all the app databases.
            database_manager_db = settings.TETHYS_DATABASES['tethys_db_manager']

            # Assemble url for persistent store with that name
            persistent_store_url = 'postgresql://{0}:{1}@{2}:{3}/{4}'.format(database_manager_db['USER'] if 'USER' in database_manager_db else 'tethys_db_manager',
                                                                             database_manager_db['PASSWORD'] if 'PASSWORD' in database_manager_db else 'pass',
                                                                             database_manager_db['HOST'] if 'HOST' in database_manager_db else '127.0.0.1',
                                                                             database_manager_db['PORT'] if 'PORT' in database_manager_db else '5435',
                                                                             unique_store_name)

            # Return SQLAlchemy Engine
            return create_engine(persistent_store_url)

        else:
            print('WARNING: No persistent store "{0}" for app "{1}". Make sure you register the persistent store in app.py '
                  'and run "tethys syncstores {1}".'.format(persistent_store_name, app_name))
            return None
>>>>>>> 87593aab

    @classmethod
    def create_persistent_store(cls, persistent_store_name, spatial=False):
        """
        Creates a new persistent store database for this app.

        Args:
          persistent_store_name(string): Name of the persistent store that will be created.
          spatial(bool): Enable spatial extension on the database being created.

        Returns:
          bool: True if successful.


        **Example:**

        ::

            from .app import MyFirstApp

            result = MyFirstApp.create_persistent_store('example_db')

            if result:
                engine = MyFirstApp.get_persistent_store_engine('example_db')

        """
        # Get database manager url from the config
        database_manager_db = settings.TETHYS_DATABASES['tethys_db_manager']
        database_manager_name = database_manager_db['USER'] if 'USER' in database_manager_db else 'tethys_db_manager'

        database_manager_url = 'postgresql://{0}:{1}@{2}:{3}/{4}'.format(
            database_manager_name,
            database_manager_db['PASSWORD'] if 'PASSWORD' in database_manager_db else 'pass',
            database_manager_db['HOST'] if 'HOST' in database_manager_db else '127.0.0.1',
            database_manager_db['PORT'] if 'PORT' in database_manager_db else '5435',
            database_manager_db['NAME'] if 'NAME' in database_manager_db else 'tethys_db_manager'
        )

        # Compose db name
        full_db_name = '_'.join((cls.package, persistent_store_name))
        engine = create_engine(database_manager_url)

        if cls.persistent_store_exists(persistent_store_name):
            raise NameError('Database with name "{0}" for app "{1}" already exists.'.format(
                persistent_store_name,
                cls.package
            ))

        # Cannot create databases in a transaction: connect and commit to close transaction
        create_connection = engine.connect()

        # Create db
        create_db_statement = '''
                              CREATE DATABASE {0}
                              WITH OWNER {1}
                              TEMPLATE template0
                              ENCODING 'UTF8'
                              '''.format(full_db_name, database_manager_name)

        # Close transaction first and then execute
        create_connection.execute('commit')
        create_connection.execute(create_db_statement)
        create_connection.close()

        # Enable PostGIS extension
        if spatial:
            # Get URL for Tethys Superuser to enable extensions
            super_db = settings.TETHYS_DATABASES['tethys_super']

            new_db_url = 'postgresql://{0}:{1}@{2}:{3}/{4}'.format(
                super_db['USER'] if 'USER' in super_db else 'tethys_super',
                super_db['PASSWORD'] if 'PASSWORD' in super_db else 'pass',
                super_db['HOST'] if 'HOST' in super_db else '127.0.0.1',
                super_db['PORT'] if 'PORT' in super_db else '5435',
                full_db_name
            )

            # Connect to new database
            new_db_engine = create_engine(new_db_url)
            new_db_connection = new_db_engine.connect()

            # Notify user
            enable_postgis_statement = 'CREATE EXTENSION IF NOT EXISTS postgis'

            # Execute postgis statement
            new_db_connection.execute(enable_postgis_statement)
            new_db_connection.close()

        return True

    @classmethod
    def destroy_persistent_store(cls, persistent_store_name):
        """
                Destroys (drops) a persistent store database from this app.

                Args:
                  persistent_store_name(string): Name of the persistent store that will be created.

                Returns:
                  bool: True if successful.


                **Example:**

                ::

                    from .app import MyFirstApp

                    result = MyFirstApp.destroy_persistent_store('example_db')

                    if result:
                        # App database 'example_db' was successfuly destroyed and no longer exists
                        pass

                """
        if not cls.persistent_store_exists(persistent_store_name):
            raise NameError('Database with name "{0}" for app "{1}" does not exists.'.format(
                persistent_store_name,
                cls.package
            ))

        super_db = settings.TETHYS_DATABASES['tethys_super']

        super_db_url = 'postgresql://{0}:{1}@{2}:{3}/{4}'.format(
            super_db['USER'] if 'USER' in super_db else 'tethys_super',
            super_db['PASSWORD'] if 'PASSWORD' in super_db else 'pass',
            super_db['HOST'] if 'HOST' in super_db else '127.0.0.1',
            super_db['PORT'] if 'PORT' in super_db else '5435',
            super_db['NAME'] if 'NAME' in super_db else 'tethys_super'
        )

        # Compose db name
        full_db_name = '_'.join((cls.package, persistent_store_name))

        # Create db engine
        engine = create_engine(super_db_url)

        # Create db
        drop_db_statement = 'DROP DATABASE IF EXISTS {0}'.format(full_db_name)

        # Connection variable
        drop_connection = None

        try:
            drop_connection = engine.connect()
            drop_connection.execute('commit')
            drop_connection.execute(drop_db_statement)
        except Exception as e:
            if 'being accessed by other users' in str(e):

                # Force disconnect all other connections to the database
                disconnect_sessions_statement = '''
                                                SELECT pg_terminate_backend(pg_stat_activity.pid)
                                                FROM pg_stat_activity
                                                WHERE pg_stat_activity.datname = '{0}'
                                                AND pg_stat_activity.pid <> pg_backend_pid();
                                                '''.format(full_db_name)
                drop_connection.execute(disconnect_sessions_statement)

                # Try again to drop the databse
                drop_connection.execute('commit')
                drop_connection.execute(drop_db_statement)
                drop_connection.close()
            else:
                raise e
        finally:
            drop_connection.close()

        return True

    @classmethod
    def list_persistent_stores(cls):
        """
        Returns a list of existing persistent stores for this app.

        Returns:
          list: A list of persistent store names.


        **Example:**

        ::

            from .app import MyFirstApp

            persistent_stores = MyFirstApp.list_persistent_stores()

        """
        # Get database manager url from the config
        database_manager_db = settings.TETHYS_DATABASES['tethys_db_manager']
        database_manager_name = database_manager_db['USER'] if 'USER' in database_manager_db else 'tethys_db_manager'

        database_manager_url = 'postgresql://{0}:{1}@{2}:{3}/{4}'.format(
            database_manager_name,
            database_manager_db['PASSWORD'] if 'PASSWORD' in database_manager_db else 'pass',
            database_manager_db['HOST'] if 'HOST' in database_manager_db else '127.0.0.1',
            database_manager_db['PORT'] if 'PORT' in database_manager_db else '5435',
            database_manager_db['NAME'] if 'NAME' in database_manager_db else 'tethys_db_manager'
        )

        # Check conflicting database with name
        engine = create_engine(database_manager_url)

        # Cannot create databases in a transaction: connect and commit to close transaction
        connection = engine.connect()

        existing_dbs_statement = "SELECT d.datname as name " \
                                 "FROM pg_catalog.pg_database d " \
                                 "LEFT JOIN pg_catalog.pg_user u ON d.datdba = u.usesysid " \
                                 "WHERE d.datname LIKE '" + cls.package + "_%%' " \
                                 "ORDER BY 1;"

        existing_dbs = connection.execute(existing_dbs_statement)
        connection.close()

        persistent_stores = []
        for existing_db in existing_dbs:
            persistent_stores.append(existing_db.name.replace(cls.package + '_', ''))

        return persistent_stores

    @classmethod
    def persistent_store_exists(cls, persistent_store_name):
        """
        Returns True if a persistent store with the given name exists for this app.

        Args:
          persistent_store_name(string): Name of the persistent store that will be created.

        Returns:
          bool: True if persistent store exists.


        **Example:**

        ::

            from .app import MyFirstApp

            result = MyFirstApp.persistent_store_exists('example_db')

            if result:
                engine = MyFirstApp.get_persistent_store_engine('example_db')

        """
        # Get database manager url from the config
        database_manager_db = settings.TETHYS_DATABASES['tethys_db_manager']
        database_manager_name = database_manager_db['USER'] if 'USER' in database_manager_db else 'tethys_db_manager'

        database_manager_url = 'postgresql://{0}:{1}@{2}:{3}/{4}'.format(
            database_manager_name,
            database_manager_db['PASSWORD'] if 'PASSWORD' in database_manager_db else 'pass',
            database_manager_db['HOST'] if 'HOST' in database_manager_db else '127.0.0.1',
            database_manager_db['PORT'] if 'PORT' in database_manager_db else '5435',
            database_manager_db['NAME'] if 'NAME' in database_manager_db else 'tethys_db_manager'
        )

        # Compose db name
        full_db_name = '_'.join((cls.package, persistent_store_name))
        engine = create_engine(database_manager_url)

        # Cannot create databases in a transaction: connect and commit to close transaction
        connection = engine.connect()

        existing_dbs_statement = "SELECT d.datname as name " \
                                 "FROM pg_catalog.pg_database d " \
                                 "LEFT JOIN pg_catalog.pg_user u ON d.datdba = u.usesysid " \
                                 "WHERE d.datname = '{0}';".format(full_db_name)

        existing_dbs = connection.execute(existing_dbs_statement)
        connection.close()

        for existing_db in existing_dbs:
            if existing_db.name == full_db_name:
                return True

        return False<|MERGE_RESOLUTION|>--- conflicted
+++ resolved
@@ -427,7 +427,7 @@
             engine = MyFirstApp.get_persistent_store_engine('example_db')
 
         """
-        # If testing environment, the engine for the "test" version of the persistent store should be fetched
+        # If testing environment, the engine for the "test" version of the persistent store engine should be generated
         if os.environ.get('TETHYS_TESTING_IN_PROGRESS'):
             test_store_name = 'test_{0}'.format(persistent_store_name)
             persistent_store_name = test_store_name
@@ -448,34 +448,6 @@
 
         # Return SQLAlchemy Engine
         return create_engine(persistent_store_url)
-
-<<<<<<< HEAD
-=======
-        for existing_db in existing_dbs:
-            existing_db_names.append(existing_db.name)
-
-        # Check to make sure that the persistent store exists, or if in the testing environment (in which case
-        # the test persistent store won't yet exist but the engine should be created anyway)
-        if unique_store_name in existing_db_names or os.environ.get('TETHYS_TESTING_IN_PROGRESS'):
-            # Retrieve the database manager url.
-            # The database manager database user is the owner of all the app databases.
-            database_manager_db = settings.TETHYS_DATABASES['tethys_db_manager']
-
-            # Assemble url for persistent store with that name
-            persistent_store_url = 'postgresql://{0}:{1}@{2}:{3}/{4}'.format(database_manager_db['USER'] if 'USER' in database_manager_db else 'tethys_db_manager',
-                                                                             database_manager_db['PASSWORD'] if 'PASSWORD' in database_manager_db else 'pass',
-                                                                             database_manager_db['HOST'] if 'HOST' in database_manager_db else '127.0.0.1',
-                                                                             database_manager_db['PORT'] if 'PORT' in database_manager_db else '5435',
-                                                                             unique_store_name)
-
-            # Return SQLAlchemy Engine
-            return create_engine(persistent_store_url)
-
-        else:
-            print('WARNING: No persistent store "{0}" for app "{1}". Make sure you register the persistent store in app.py '
-                  'and run "tethys syncstores {1}".'.format(persistent_store_name, app_name))
-            return None
->>>>>>> 87593aab
 
     @classmethod
     def create_persistent_store(cls, persistent_store_name, spatial=False):
