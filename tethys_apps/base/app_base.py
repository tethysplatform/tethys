--- conflicted
+++ resolved
@@ -312,16 +312,39 @@
         project_directory = os.path.dirname(sys.modules[cls.__module__].__file__)
         workspace_directory = os.path.join(project_directory, 'workspaces', 'app_workspace')
         return TethysWorkspace(workspace_directory)
-
+    
     @classmethod
-<<<<<<< HEAD
     def get_jobs_workspace(cls):
         """
         Get the file workspace (directory) for Tethys Compute jobs in the app.
 
         Returns:
           tethys_apps.base.TethysWorkspace: An object representing the workspace.
-=======
+
+        **Example:**
+
+        ::
+
+            import os
+            from .app import MyFirstApp
+
+            def a_controller(request):
+                \"""
+                Example controller that uses get_app_workspace() method.
+                \"""
+                # Retrieve the jobs workspace
+                jobs_workspace = MyFirstApp.get_jobs_workspace()
+
+                context = {}
+
+                return render(request, 'my_first_app/template.html', context)
+
+        """
+        app_workspace_directory = cls.get_app_workspace().path;
+        workspace_directory = os.path.join(app_workspace_directory, 'jobs_workspace')
+        return TethysWorkspace(workspace_directory)
+
+    @classmethod
     def get_persistent_store_engine(cls, persistent_store_name):
         """
         Creates an SQLAlchemy engine object for the app and persistent store given.
@@ -333,32 +356,11 @@
         Returns:
           object: An SQLAlchemy engine object for the persistent store requested.
 
->>>>>>> d2c5f45e
-
-        **Example:**
-
-        ::
-
-<<<<<<< HEAD
-            import os
-            from .app import MyFirstApp
-
-            def a_controller(request):
-                \"""
-                Example controller that uses get_app_workspace() method.
-                \"""
-                # Retrieve the jobs workspace
-                jobs_workspace = MyFirstApp.get_jobs_workspace()
-
-                context = {}
-
-                return render(request, 'my_first_app/template.html', context)
-
-        """
-        app_workspace_directory = cls.get_app_workspace().path;
-        workspace_directory = os.path.join(app_workspace_directory, 'jobs_workspace')
-        return TethysWorkspace(workspace_directory)
-=======
+
+        **Example:**
+
+        ::
+
             from .app import MyFirstApp
 
             engine = MyFirstApp.get_persistent_store_engine('example_db')
@@ -414,5 +416,4 @@
 
         else:
             raise DatabaseError('No persistent store "{0}" for app "{1}". Make sure you register the persistent store in app.py '
-                                'and run "tethys syncstores {1}".'.format(persistent_store_name, app_name))
->>>>>>> d2c5f45e
+                                'and run "tethys syncstores {1}".'.format(persistent_store_name, app_name))