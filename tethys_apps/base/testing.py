from django.test import TestCase
<<<<<<< HEAD
=======
from .app_base import TethysAppBase
>>>>>>> 6056fdcb
from django.test import Client
from os import environ, unsetenv


class TethysTestCase(TestCase):
    """
    This class inherits from the Django TestCase class and is itself the class that is should be inherited from when
    creating test case classes within your app. Note that every specific test written within your custom class
    inheriting from this class must begin with the word "test" or it will not be executed during testing.
    """
    def setUp(self):
        # Resets the apps database and app permissions (workaround since Django's testing framework refreshes the
        # core db after each individual test)
        from tethys_apps.utilities import sync_tethys_app_db, register_app_permissions
        sync_tethys_app_db()
        register_app_permissions()
        self.set_up()

    def tearDown(self):
        self.tear_down()

    def set_up(self):
        """
        This method is to be overridden by the custom test case classes that inherit from the TethysTestCase class and
        is used to perform any set up that is applicable to every test function that is defined within the custom test
        class

        Return:
            None
        """
        pass

    def tear_down(self):
        """
        This method is to be overridden by the custom test case classes that inherit from the TethysTestCase class and
        is used to perform any tear down that is applicable to every test function that is defined within the custom
        test class. It is often used in conjunction with the "set_up" function to tear down what was setup therein.

        Return:
            None
        """
        pass

    @staticmethod
    def create_test_persistent_stores_for_app(app_class):
        """
        Creates temporary persistent store databases for this app to be used in testing.

        Args:
            app_class: The app class from the app's app.py module
        Return:
            None
        """
        set_testing_environment(True)

        from app_base import TethysAppBase
        if not issubclass(app_class, TethysAppBase):
            raise TypeError('The app_class argument was not of the correct type. '
                            'It must be a class that inherits from <TethysAppBase>.')

        for store in app_class().persistent_stores():
            if app_class.persistent_store_exists(store.name):
                app_class.destroy_persistent_store(store.name)

            create_store_success = app_class.create_persistent_store(store.name, spatial=store.spatial)

            error = False
            if create_store_success:
                retry_counter = 0
                while True:
                    if retry_counter < 5:
                        try:
                            store.initializer_function(True)
                            break
                        except Exception as e:
                            if 'terminating connection due to administrator command' in str(e):
                                pass
                            else:
                                error = True
                    else:
                        error = True
                        break
            else:
                error = True

            if error:
                raise SystemError('The test store was not able to be created')

    @staticmethod
    def destroy_test_persistent_stores_for_app(app_class):
        """
        Destroys the temporary persistent store databases for this app that were used in testing.

        Args:
            app_class: The app class from the app's app.py module
        Return:
            None
        """
        set_testing_environment(True)

        from app_base import TethysAppBase
        if not issubclass(app_class, TethysAppBase):
            raise TypeError('The app_class argument was not of the correct type. '
                            'It must be a class that inherits from <TethysAppBase>.')

        for store in app_class().persistent_stores():
<<<<<<< HEAD
            app_class.destroy_persistent_store(store.name)

        # Handle destroying any additional stores created manually during testing
        for store in app_class().list_persistent_stores():
            app_class.destroy_persistent_store(store)
=======
            test_store_name = 'test_{0}'.format(store.name)
            app_class.drop_persistent_store(test_store_name)
>>>>>>> 6056fdcb

    @staticmethod
    def create_test_user(username, password, email=None):
        """
        Creates and returns temporary user to be used in testing

        Args:
            username(string): The username for the temporary test user
            password(string): The password for the temporary test user
            email(string): The email address for the temporary test user
        Return:
            User object
        """
        from django.contrib.auth.models import User
        return User.objects.create_user(username=username, password=password, email=email)

    @staticmethod
    def create_test_superuser(username, password, email=None):
        """
        Creates and returns a temporary superuser to be used in testing

        Args:
            username(string): The username for the temporary test user
            password(string): The password for the temporary test user
            email(string): The email address for the temporary test user
        Return:
            User object
        """
        from django.contrib.auth.models import User
        return User.objects.create_superuser(username=username, password=password, email=email)

    @staticmethod
    def get_test_client():
        """
        Returns a Client object to be used to mimic a browser in testing

        Return:
            Client object
        """
        return Client()


def set_testing_environment(val):
    if val:
        environ['TETHYS_TESTING_IN_PROGRESS'] = 'true'
    else:
        environ['TETHYS_TESTING_IN_PROGRESS'] = ''
        del environ['TETHYS_TESTING_IN_PROGRESS']
        unsetenv('TETHYS_TESTING_IN_PROGRESS')


def is_testing_environment():
    return environ.get('TETHYS_TESTING_IN_PROGRESS')<|MERGE_RESOLUTION|>--- conflicted
+++ resolved
@@ -1,8 +1,5 @@
 from django.test import TestCase
-<<<<<<< HEAD
-=======
 from .app_base import TethysAppBase
->>>>>>> 6056fdcb
 from django.test import Client
 from os import environ, unsetenv
 
@@ -58,7 +55,6 @@
         """
         set_testing_environment(True)
 
-        from app_base import TethysAppBase
         if not issubclass(app_class, TethysAppBase):
             raise TypeError('The app_class argument was not of the correct type. '
                             'It must be a class that inherits from <TethysAppBase>.')
@@ -103,22 +99,13 @@
         """
         set_testing_environment(True)
 
-        from app_base import TethysAppBase
         if not issubclass(app_class, TethysAppBase):
             raise TypeError('The app_class argument was not of the correct type. '
                             'It must be a class that inherits from <TethysAppBase>.')
 
         for store in app_class().persistent_stores():
-<<<<<<< HEAD
-            app_class.destroy_persistent_store(store.name)
-
-        # Handle destroying any additional stores created manually during testing
-        for store in app_class().list_persistent_stores():
-            app_class.destroy_persistent_store(store)
-=======
             test_store_name = 'test_{0}'.format(store.name)
             app_class.drop_persistent_store(test_store_name)
->>>>>>> 6056fdcb
 
     @staticmethod
     def create_test_user(username, password, email=None):
