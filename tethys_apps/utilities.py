"""
********************************************************************************
* Name: utilities.py
* Author: Nathan Swain
* Created On: 2014
* Copyright: (c) Brigham Young University 2014
* License: BSD 2-Clause
********************************************************************************
"""

import importlib
import logging
import os
from pathlib import Path

import pkgutil
import yaml

from django.core.signing import Signer
from django.core import signing
from django.core.exceptions import ObjectDoesNotExist, MultipleObjectsReturned
from django.utils._os import safe_join
<<<<<<< HEAD
from django.conf import settings
=======
from channels.consumer import SyncConsumer
>>>>>>> d65dd684

from tethys_apps.base.mixins import (
    TethysAsyncWebsocketConsumerMixin,
    TethysWebsocketConsumerMixin,
)
from tethys_apps.exceptions import TethysAppSettingNotAssigned
from .harvester import SingletonHarvester

tethys_log = logging.getLogger("tethys." + __name__)


def get_tethys_src_dir():
    """
    Get/derive the TETHYS_SRC variable.

    Returns:
        str: path to TETHYS_SRC.
    """
    default = os.path.dirname(os.path.dirname(__file__))
    return os.environ.get("TETHYS_SRC", default)


def get_tethys_home_dir():
    """
    Get/derive the TETHYS_HOME variable.

    Returns:
        str: path to TETHYS_HOME.
    """
    env_tethys_home = os.environ.get("TETHYS_HOME")

    # Return environment value if set
    if env_tethys_home:
        return env_tethys_home

    # Initialize to default TETHYS_HOME
    tethys_home = os.path.join(os.path.expanduser("~"), ".tethys")

    try:
        conda_env_name = os.environ.get("CONDA_DEFAULT_ENV")
        if conda_env_name != "tethys":
            tethys_home = os.path.join(tethys_home, conda_env_name)
    except Exception:
        tethys_log.warning(
            f"Running Tethys outside of active Conda environment detected. Using default "
            f'TETHYS_HOME "{tethys_home}". Set TETHYS_HOME environment to override.'
        )

    return tethys_home


def relative_to_tethys_home(path, as_str=False):
    if not Path(path).is_absolute():
        path = Path(get_tethys_home_dir()) / path
    if as_str:
        path = str(path)
    return path


def get_directories_in_tethys(directory_names, with_app_name=False):
    """
    # Locate given directories in tethys apps and extensions.
    Args:
        directory_names: directory to get path to.
        with_app_name: include the app name if True.

    Returns:
        list: list of paths to directories in apps and extensions.
    """
    potential_dirs = []
    # Determine the directories of tethys extensions
    harvester = SingletonHarvester()

    for _, app_module in harvester.app_modules.items():
        try:
            app_module = __import__(app_module, fromlist=[""])
            potential_dirs.append(app_module.__path__[0])
        except (ImportError, AttributeError, IndexError):
            pass

    for _, extension_module in harvester.extension_modules.items():
        try:
            extension_module = __import__(extension_module, fromlist=[""])
            potential_dirs.append(extension_module.__path__[0])
        except (ImportError, AttributeError, IndexError):
            pass

    # Check each directory combination
    match_dirs = []
    for potential_dir in potential_dirs:
        for directory_name in directory_names:
            # Only check directories
            if os.path.isdir(potential_dir):
                match_dir = safe_join(potential_dir, directory_name)

                if match_dir not in match_dirs and os.path.isdir(match_dir):
                    if not with_app_name:
                        match_dirs.append(match_dir)
                    else:
                        match_dirs.append((os.path.basename(potential_dir), match_dir))

    return match_dirs


def get_active_app(request=None, url=None, get_class=False):
    """
    Get the active TethysApp object based on the request or URL.
    """
    from tethys_apps.models import TethysApp

    if request is not None:
        the_url = request.path
    elif url is not None:
        the_url = url
    else:
        return None

    url_parts = the_url.split("/")
    app = None

    if settings.MULTIPLE_APP_MODE:
        apps_root = "apps"
    else:
        configured_single_app = get_configured_standalone_app()
        apps_root = configured_single_app.root_url

    # Find the app key
    if apps_root in url_parts:
        if settings.MULTIPLE_APP_MODE:
            # The app root_url is the path item following (+1) the apps_root item
            app_root_url_index = url_parts.index(apps_root) + 1
            app_root_url = url_parts[app_root_url_index]

            try:
                # Get the app from the database
                app = TethysApp.objects.get(root_url=app_root_url)
            except ObjectDoesNotExist:
                tethys_log.warning(
                    'Could not locate app with root url "{0}".'.format(app_root_url)
                )
            except MultipleObjectsReturned:
                tethys_log.warning(
                    'Multiple apps found with root url "{0}".'.format(app_root_url)
                )
        else:
            app = configured_single_app

    if get_class:
        app = get_app_class(app)

    return app


def get_app_class(app):
    for app_s in SingletonHarvester().apps:
        if app_s.package == app.package:
            return app_s


def get_app_settings(app):
    """
    Get settings related to app

    Args:
        app(str): name of app

    Returns:
        dict (linked_settings, unlinked_settings): Dictionary with two keys: linked_settings(list) - list of linked settings, unlinked_settings(list) - list of unlinked settings  # noqa: E501
    """
    from tethys_cli.cli_colors import write_error
    from tethys_apps.models import (
        TethysApp,
        TethysExtension,
        PersistentStoreConnectionSetting,
        PersistentStoreDatabaseSetting,
        SpatialDatasetServiceSetting,
        DatasetServiceSetting,
        WebProcessingServiceSetting,
        CustomSettingBase,
    )

    try:
        app = TethysApp.objects.get(package=app)

        app_settings = []
        for setting in PersistentStoreConnectionSetting.objects.filter(tethys_app=app):
            app_settings.append(setting)
        for setting in PersistentStoreDatabaseSetting.objects.filter(tethys_app=app):
            app_settings.append(setting)
        for setting in SpatialDatasetServiceSetting.objects.filter(tethys_app=app):
            app_settings.append(setting)
        for setting in DatasetServiceSetting.objects.filter(tethys_app=app):
            app_settings.append(setting)
        for setting in WebProcessingServiceSetting.objects.filter(tethys_app=app):
            app_settings.append(setting)
        for setting in CustomSettingBase.objects.filter(
            tethys_app=app
        ).select_subclasses():
            app_settings.append(setting)
        unlinked_settings = []
        linked_settings = []
        for setting in app_settings:
            if (
                (
                    hasattr(setting, "spatial_dataset_service")
                    and setting.spatial_dataset_service
                )
                or (
                    hasattr(setting, "persistent_store_service")
                    and setting.persistent_store_service
                )
                or (hasattr(setting, "dataset_service") and setting.dataset_service)
                or (
                    hasattr(setting, "web_processing_service")
                    and setting.web_processing_service
                )
                or (
                    hasattr(setting, "value")
                    and (setting.value != "" and bool(setting.value))
                )
            ):
                linked_settings.append(setting)
            else:
                unlinked_settings.append(setting)

        return {
            "linked_settings": linked_settings,
            "unlinked_settings": unlinked_settings,
        }

    except ObjectDoesNotExist:
        try:
            # Fail silently if the object is an Extension
            TethysExtension.objects.get(package=app)
        except ObjectDoesNotExist:
            # Write an error if the object is not a TethysApp or Extension
            write_error(
                'The app or extension you specified ("{0}") does not exist. Command aborted.'.format(
                    app
                )
            )
    except Exception as e:
        write_error(str(e))
        write_error("Something went wrong. Please try again.")


def get_custom_setting(app_package, setting_name):
    """
    Get a CustomSetting for a specified TethysApp.

    Args:
        app_package (str): The name/package of the TethysApp.
        setting_name (str): The name of the CustomSetting.

    Returns:
        CustomSetting: The Custom Setting or None if the TethysApp or CustomSetting cannot be found.
    """
    from tethys_apps.models import TethysApp, CustomSettingBase

    try:
        app = TethysApp.objects.get(package=app_package)
    except TethysApp.DoesNotExist:
        return None
    try:
        setting = (
            CustomSettingBase.objects.filter(tethys_app=app)
            .select_subclasses()
            .get(name=setting_name)
        )
    except CustomSettingBase.DoesNotExist:
        return None

    return setting


def get_secret_custom_settings(app_package):
    """
    Get the SecretCustomSettings for a specified TethysApp.

    Args:
        app_package (str): The name/package of the TethysApp.

    Returns:
        InheritanceQuerySet: A Inheritance Query Set containing SecretCustomSetting, None if the TethysApp, or an empty Inheritance Query Set if the app does not have any SecretCustomSetting.
    """
    from tethys_apps.models import TethysApp, CustomSettingBase

    try:
        app = TethysApp.objects.get(package=app_package)
    except TethysApp.DoesNotExist:
        return None

    settings = (
        CustomSettingBase.objects.filter(tethys_app=app)
        .select_subclasses()
        .filter(type_custom_setting="SECRET")
    )

    return settings


def create_ps_database_setting(
    app_package,
    name,
    description="",
    required=False,
    initializer="",
    initialized=False,
    spatial=False,
    dynamic=False,
):
    from tethys_cli.cli_colors import pretty_output, FG_RED, FG_GREEN
    from tethys_apps.models import PersistentStoreDatabaseSetting
    from tethys_apps.models import TethysApp

    try:
        app = TethysApp.objects.get(package=app_package)
    except ObjectDoesNotExist:
        with pretty_output(FG_RED) as p:
            p.write(
                'A Tethys App with the name "{}" does not exist. Aborted.'.format(
                    app_package
                )
            )
        return False

    try:
        setting = PersistentStoreDatabaseSetting.objects.get(name=name)
        if setting:
            with pretty_output(FG_RED) as p:
                p.write(
                    'A PersistentStoreDatabaseSetting with name "{}" already exists. Aborted.'.format(
                        name
                    )
                )
            return False
    except ObjectDoesNotExist:
        pass

    try:
        ps_database_setting = PersistentStoreDatabaseSetting(
            tethys_app=app,
            name=name,
            description=description,
            required=required,
            initializer=initializer,
            initialized=initialized,
            spatial=spatial,
            dynamic=dynamic,
        )
        ps_database_setting.save()
        with pretty_output(FG_GREEN) as p:
            p.write(
                'PersistentStoreDatabaseSetting named "{}" for app "{}" created successfully!'.format(
                    name, app_package
                )
            )
        return True
    except Exception as e:
        print(e)
        with pretty_output(FG_RED) as p:
            p.write("The above error was encountered. Aborted.")
        return False


def remove_ps_database_setting(app_package, name, force=False):
    from tethys_apps.models import TethysApp
    from tethys_cli.cli_colors import pretty_output, FG_RED, FG_GREEN
    from tethys_apps.models import PersistentStoreDatabaseSetting

    try:
        app = TethysApp.objects.get(package=app_package)
    except ObjectDoesNotExist:
        with pretty_output(FG_RED) as p:
            p.write(
                'A Tethys App with the name "{}" does not exist. Aborted.'.format(
                    app_package
                )
            )
        return False

    try:
        setting = PersistentStoreDatabaseSetting.objects.get(tethys_app=app, name=name)
    except ObjectDoesNotExist:
        with pretty_output(FG_RED) as p:
            p.write(
                'An PersistentStoreDatabaseSetting with the name "{}" for app "{}" does not exist. Aborted.'.format(
                    name, app_package
                )
            )
        return False

    if not force:
        proceed = input(
            "Are you sure you want to delete the "
            'PersistentStoreDatabaseSetting named "{}"? [y/n]: '.format(name)
        )
        while proceed not in ["y", "n", "Y", "N"]:
            proceed = input('Please enter either "y" or "n": ')

        if proceed in ["y", "Y"]:
            setting.delete()
            with pretty_output(FG_GREEN) as p:
                p.write(
                    'Successfully removed PersistentStoreDatabaseSetting with name "{0}"!'.format(
                        name
                    )
                )
            return True
        else:
            with pretty_output(FG_RED) as p:
                p.write("Aborted. PersistentStoreDatabaseSetting not removed.")
    else:
        setting.delete()
        with pretty_output(FG_GREEN) as p:
            p.write(
                'Successfully removed PersistentStoreDatabaseSetting with name "{0}"!'.format(
                    name
                )
            )
        return True


def link_service_to_app_setting(
    service_type, service_uid, app_package, setting_type, setting_uid
):
    """
    Links a Tethys Service to a TethysAppSetting.
    :param service_type: The type of service being linked to an app.
        Must be either 'condor', 'dask', 'dataset', 'persistent', 'spatial', or 'wps'.
    :param service_uid: The name or id of the service being linked to an app.
    :param app_package: The package name of the app whose setting is being linked to a service.
    :param setting_type: The type of setting being linked to a service. Must be one of the following: 'ps_database',
    'ds_dataset', 'ds_spatial', 'ps_connection', 'ps_database', 'ss_scheduler', or 'wps'.
    :param setting_uid: The name or id of the setting being linked to a service.
    :return: True if successful, False otherwise.
    """
    import django

    django.setup()
    from tethys_cli.cli_colors import pretty_output, FG_GREEN, FG_RED
    from tethys_apps.models import (
        TethysApp,
        SpatialDatasetServiceSetting,
        PersistentStoreConnectionSetting,
        PersistentStoreDatabaseSetting,
        DatasetServiceSetting,
        SchedulerSetting,
        WebProcessingServiceSetting,
    )

    setting_type_to_link_model_dict = {
        "ps_database": {
            "setting_model": PersistentStoreDatabaseSetting,
            "service_field": "persistent_store_service",
        },
        "ps_connection": {
            "setting_model": PersistentStoreConnectionSetting,
            "service_field": "persistent_store_service",
        },
        "ds_spatial": {
            "setting_model": SpatialDatasetServiceSetting,
            "service_field": "spatial_dataset_service",
        },
        "ds_dataset": {
            "setting_model": DatasetServiceSetting,
            "service_field": "dataset_service",
        },
        "ss_scheduler": {
            "setting_model": SchedulerSetting,
            "service_field": "scheduler_service",
        },
        "wps": {
            "setting_model": WebProcessingServiceSetting,
            "service_field": "web_processing_service",
        },
    }

    service_model = get_service_model_from_type(service_type)

    try:
        try:
            service_uid = int(service_uid)
            service = service_model.objects.get(pk=service_uid)
        except ValueError:
            service = service_model.objects.get(name=service_uid)
    except ObjectDoesNotExist:
        with pretty_output(FG_RED) as p:
            p.write(
                f'A {service_model.__class__.__name__} with ID/Name "{service_uid}" does not exist.'
            )
        return False

    try:
        app = TethysApp.objects.get(package=app_package)
    except ObjectDoesNotExist:
        with pretty_output(FG_RED) as p:
            p.write(
                f'A Tethys App with the name "{app_package}" does not exist. Aborted.'
            )
        return False

    try:
        linked_setting_model_dict = setting_type_to_link_model_dict[setting_type]
    except KeyError:
        with pretty_output(FG_RED) as p:
            p.write(
                f'The setting_type you specified ("{setting_type}") does not exist.'
                '\nChoose from: "ps_database|ps_connection|ds_spatial"'
            )
        return False

    linked_setting_model = linked_setting_model_dict["setting_model"]
    linked_service_field = linked_setting_model_dict["service_field"]
    try:
        try:
            setting_uid = int(setting_uid)
            setting = linked_setting_model.objects.get(tethys_app=app, pk=setting_uid)
        except ValueError:
            setting = linked_setting_model.objects.get(tethys_app=app, name=setting_uid)

        setattr(setting, linked_service_field, service)
        setting.save()
        with pretty_output(FG_GREEN) as p:
            p.write(
                f'{service.__class__.__name__}:"{service.name}" was successfully linked '
                f'to {setting.__class__.__name__}:"{setting.name}" of the "{app_package}" Tethys App'
            )
        return True
    except ObjectDoesNotExist:
        with pretty_output(FG_RED) as p:
            p.write(
                f'A {linked_setting_model.__name__} with ID/Name "{setting_uid}" does not exist.'
            )
        return False


def get_service_model_from_type(service_type):
    from tethys_services.models import (
        SpatialDatasetService,
        DatasetService,
        PersistentStoreService,
        WebProcessingService,
    )
    from tethys_compute.models import (
        CondorScheduler,
        DaskScheduler,
    )

    service_type_to_model_dict = {
        "condor": CondorScheduler,
        "dask": DaskScheduler,
        "dataset": DatasetService,
        "persistent": PersistentStoreService,
        "spatial": SpatialDatasetService,
        "wps": WebProcessingService,
    }

    return service_type_to_model_dict[service_type]


def user_can_access_app(user, app):
    from django.conf import settings

    if getattr(settings, "ENABLE_OPEN_PORTAL", False):
        return True
    elif getattr(settings, "ENABLE_RESTRICTED_APP_ACCESS", False):
        return user.has_perm(f"{app.package}:access_app", app)
    else:
        return True


def get_installed_tethys_items(apps=False, extensions=False):
    harvester = SingletonHarvester()
    installed_apps = harvester.app_modules
    install_extensions = harvester.extension_modules

    items = {}
    if apps:
        items.update(installed_apps)
    if extensions:
        items.update(install_extensions)

    paths = {}

    for name, module in items.items():
        try:
            item = __import__(module, fromlist=[""])
            value = item.__path__[0]
            paths[name] = value
        except (IndexError, ImportError):
            """DO NOTHING"""

    return paths


def get_configured_standalone_app():
    """
    Returns a list apps installed in the tethysapp directory.
    """
    from tethys_apps.models import TethysApp

    standalone_app = settings.STANDALONE_APP

    if standalone_app:
        app = TethysApp.objects.get(package=standalone_app)
    else:
        app = TethysApp.objects.first()

    return app


def get_installed_tethys_apps():
    """
    Returns a list apps installed in the tethysapp directory.
    """
    return get_installed_tethys_items(apps=True)


def get_installed_tethys_extensions():
    """
    Get a list of installed extensions
    """
    return get_installed_tethys_items(extensions=True)


def get_all_submodules(m):
    """
    Gets all submodules of `m` including submodules that are not directly imported under m.
    """
    modules = [m]
    try:
        for sm in pkgutil.iter_modules(m.__path__):
            nm = importlib.import_module(f".{sm.name}", m.__name__)
            modules.append(nm)
            if sm.ispkg:
                modules.extend(get_all_submodules(nm))
    except AttributeError:
        pass
    return modules


def delete_secrets(app_name):
    TETHYS_HOME = Path(get_tethys_home_dir())
    secrets_yaml_file = TETHYS_HOME / "secrets.yml"
    portal_secrets = {}
    if secrets_yaml_file.exists():
        with secrets_yaml_file.open("r") as secrets_yaml:
            portal_secrets = yaml.safe_load(secrets_yaml) or {}
            if "secrets" in portal_secrets:
                if app_name not in portal_secrets["secrets"]:
                    # always reset on a new install
                    portal_secrets["secrets"][app_name] = {}
                if (
                    "custom_settings_salt_strings"
                    in portal_secrets["secrets"][app_name]
                ):
                    portal_secrets["secrets"][app_name][
                        "custom_settings_salt_strings"
                    ] = {}

                with secrets_yaml_file.open("w") as secrets_yaml:
                    yaml.dump(portal_secrets, secrets_yaml)


def secrets_signed_unsigned_value(name, value, tethys_app_package_name, is_signing):
    return_string = ""
    TETHYS_HOME = get_tethys_home_dir()
    signer = Signer()
    try:
        if not os.path.exists(os.path.join(TETHYS_HOME, "secrets.yml")):
            return_string = sign_and_unsign_secret_string(signer, value, is_signing)
        else:
            with open(os.path.join(TETHYS_HOME, "secrets.yml")) as secrets_yaml:
                secret_app_settings = (
                    yaml.safe_load(secrets_yaml).get("secrets", {}) or {}
                )
                if bool(secret_app_settings):
                    if tethys_app_package_name in secret_app_settings:
                        if (
                            "custom_settings_salt_strings"
                            in secret_app_settings[tethys_app_package_name]
                        ):
                            app_specific_settings = secret_app_settings[
                                tethys_app_package_name
                            ]["custom_settings_salt_strings"]
                            if name in app_specific_settings:
                                app_custom_setting_salt_string = app_specific_settings[
                                    name
                                ]
                                if app_custom_setting_salt_string != "":
                                    signer = Signer(salt=app_custom_setting_salt_string)
                return_string = sign_and_unsign_secret_string(signer, value, is_signing)
    except signing.BadSignature:
        raise TethysAppSettingNotAssigned(
            f"The salt string for the setting {name} has been changed or lost, please enter the secret custom settings in the application settings again."
        )

    return return_string


def sign_and_unsign_secret_string(signer, value, is_signing):
    if is_signing:
        secret_signed = signer.sign_object(value)
        return secret_signed
    else:
        secret_unsigned = signer.unsign_object(f"{value}")
        return secret_unsigned


def update_decorated_websocket_consumer_class(
    function_or_class, permissions_required, permissions_use_or, login_required
):
    """Updates a given consumer class and adds the necessary properties and function for authorizing user access
    depending on the other args given.

    Args:
        function_or_class (class): class of the websocket consumer
        permissions_required (str, list, tuple): the permissions required for user access
        permissions_use_or (bool): Determines if all permissions need to be met or just one of them
        login_required (bool): Determines if the user needs to be logged in to use

    Returns:
        class: updated class with necessary properties and function for authorizing user access
    """
    if issubclass(function_or_class, SyncConsumer):
        consumer_mixin = TethysWebsocketConsumerMixin
    else:
        consumer_mixin = TethysAsyncWebsocketConsumerMixin

    class_bases = list(function_or_class.__bases__)
    class_bases.insert(0, consumer_mixin)
    function_or_class.__bases__ = tuple(class_bases)
    function_or_class.permissions = permissions_required
    function_or_class.permissions_use_or = permissions_use_or
    function_or_class.login_required = login_required

    return function_or_class<|MERGE_RESOLUTION|>--- conflicted
+++ resolved
@@ -20,11 +20,8 @@
 from django.core import signing
 from django.core.exceptions import ObjectDoesNotExist, MultipleObjectsReturned
 from django.utils._os import safe_join
-<<<<<<< HEAD
 from django.conf import settings
-=======
 from channels.consumer import SyncConsumer
->>>>>>> d65dd684
 
 from tethys_apps.base.mixins import (
     TethysAsyncWebsocketConsumerMixin,
