--- conflicted
+++ resolved
@@ -80,16 +80,7 @@
                         shutil.rmtree(app_ws_path, ignore_errors=True)
 
                 # Create appropriate symbolic link
-<<<<<<< HEAD
                 if os.path.isdir(tethys_ws_root_path):
                     os.symlink(tethys_ws_root_path, app_ws_path)
                     print('INFO: Successfully linked "workspaces" directory to TETHYS_WORKSPACES_ROOT for app '
-                          '"{0}".'.format(app))
-            else:
-                print('WARNING: Workspace directory for app "{}" is already symbolically linked to another directory '
-                      'within the TETHYS_WORKSPACES_ROOT directory. Skipping... '.format(app))
-=======
-                if os.path.isdir(workspaces_root_path):
-                    os.symlink(workspaces_root_path, workspaces_path)
-                    print('INFO: Successfully linked "workspaces" directory to TETHYS_WORKSPACES_ROOT for app "{0}".'.format(app))
->>>>>>> d258d958
+                          '"{0}".'.format(app))