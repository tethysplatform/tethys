"""
********************************************************************************
* Name: admin.py
* Author: Nathan Swain
* Created On: 2014
* Copyright: (c) Brigham Young University 2014
* License: BSD 2-Clause
********************************************************************************
"""
from django.contrib import admin
from guardian.admin import GuardedModelAdmin
from tethys_apps.models import (TethysApp,
                                TethysExtension,
                                CustomSetting,
                                DatasetServiceSetting,
                                SpatialDatasetServiceSetting,
                                WebProcessingServiceSetting,
                                PersistentStoreConnectionSetting,
                                PersistentStoreDatabaseSetting)


class TethysAppSettingInline(admin.TabularInline):
    template = 'tethys_portal/admin/edit_inline/tabular.html'

    def has_delete_permission(self, request, obj=None):
        return False

    def has_add_permission(self, request):
        return False


class CustomSettingInline(TethysAppSettingInline):
    readonly_fields = ('name', 'description', 'type', 'required')
    fields = ('name', 'description', 'type', 'value', 'required')
    model = CustomSetting


class DatasetServiceSettingInline(TethysAppSettingInline):
    readonly_fields = ('name', 'description', 'required', 'engine')
    fields = ('name', 'description', 'dataset_service', 'engine', 'required')
    model = DatasetServiceSetting


class SpatialDatasetServiceSettingInline(TethysAppSettingInline):
    readonly_fields = ('name', 'description', 'required', 'engine')
    fields = ('name', 'description', 'spatial_dataset_service', 'engine', 'required')
    model = SpatialDatasetServiceSetting


class WebProcessingServiceSettingInline(TethysAppSettingInline):
    readonly_fields = ('name', 'description', 'required')
    fields = ('name', 'description', 'web_processing_service', 'required')
    model = WebProcessingServiceSetting


# TODO: Figure out how to initialize persistent stores with button in admin
# Consider: https://medium.com/@hakibenita/how-to-add-custom-action-buttons-to-django-admin-8d266f5b0d41
class PersistentStoreConnectionSettingInline(TethysAppSettingInline):
    readonly_fields = ('name', 'description', 'required')
    fields = ('name', 'description', 'persistent_store_service', 'required')
    model = PersistentStoreConnectionSetting


class PersistentStoreDatabaseSettingInline(TethysAppSettingInline):
    readonly_fields = ('name', 'description', 'required', 'spatial', 'initialized')
    fields = ('name', 'description', 'spatial', 'initialized', 'persistent_store_service', 'required')
    model = PersistentStoreDatabaseSetting

    def get_queryset(self, request):
        qs = super(PersistentStoreDatabaseSettingInline, self).get_queryset(request)
        return qs.filter(dynamic=False)


class TethysAppAdmin(GuardedModelAdmin):
    readonly_fields = ('package',)
    fields = ('package', 'name', 'description', 'tags', 'enabled', 'show_in_apps_library', 'enable_feedback')
    inlines = [CustomSettingInline,
               PersistentStoreConnectionSettingInline,
               PersistentStoreDatabaseSettingInline,
               DatasetServiceSettingInline,
               SpatialDatasetServiceSettingInline,
               WebProcessingServiceSettingInline]

    def has_delete_permission(self, request, obj=None):
        return False

    def has_add_permission(self, request):
        return False


<<<<<<< HEAD

class TethysExtensionAdmin(GuardedModelAdmin):
    readonly_fields = ('package', 'name', 'description')
    fields = ('package', 'name', 'description', 'enabled')

    def has_delete_permission(self, request, obj=None):
        return False

    def has_add_permission(self, request):
        return False

admin.site.register(TethysApp, TethysAppAdmin)
admin.site.register(TethysExtension, TethysExtensionAdmin)
=======
admin.site.register(TethysApp, TethysAppAdmin)
>>>>>>> d258d958
<|MERGE_RESOLUTION|>--- conflicted
+++ resolved
@@ -88,7 +88,6 @@
         return False
 
 
-<<<<<<< HEAD
 
 class TethysExtensionAdmin(GuardedModelAdmin):
     readonly_fields = ('package', 'name', 'description')
@@ -100,8 +99,6 @@
     def has_add_permission(self, request):
         return False
 
+
 admin.site.register(TethysApp, TethysAppAdmin)
-admin.site.register(TethysExtension, TethysExtensionAdmin)
-=======
-admin.site.register(TethysApp, TethysAppAdmin)
->>>>>>> d258d958
+admin.site.register(TethysExtension, TethysExtensionAdmin)