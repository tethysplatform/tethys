"""
********************************************************************************
* Name: models.py
* Author: Nathan Swain
* Created On: 2014
* Copyright: (c) Brigham Young University 2014
* License: BSD 2-Clause
********************************************************************************
"""
from django.db import models
from model_utils.managers import InheritanceManager
from tethys_compute.utilities import ListField
from tethys_services.models import (DatasetService, SpatialDatasetService,
                                    WebProcessingService, PersistentStoreService)


from tethys_apps.base.persistent_store import TethysFunctionExtractor

class TethysApp(models.Model):
    """
    DB Model for Tethys Apps
    """
    # The package is enforced to be unique by the file system
    package = models.CharField(max_length=200, unique=True, default='')

    # Portal admin first attributes
    name = models.CharField(max_length=200, default='')
    description = models.TextField(max_length=1000, blank=True, default='')
    enable_feedback = models.BooleanField(default=False)
    feedback_emails = ListField(default='', blank=True)
    tags = models.CharField(max_length=200, blank=True,  default='')

    # Developer first attributes
    index = models.CharField(max_length=200, default='')
    icon = models.CharField(max_length=200, default='')
    root_url = models.CharField(max_length=200, default='')
    color = models.CharField(max_length=10, default='')

    # Portal admin only attributes
    enabled = models.BooleanField(default=True)
    show_in_apps_library = models.BooleanField(default=True)

    class Meta:
        permissions = (
            ('view_app', 'Can see app in library'),
            ('access_app', 'Can access app'),
        )
        verbose_name = 'Tethys App'
        verbose_name_plural = 'Installed Apps'

    def __unicode__(self):
        return unicode(self.name)

    def add_settings(self, setting_list):
        """
        Associate setting with app in database
        """
        if setting_list is not None:
            for setting in setting_list:
                setting.tethys_app = self
                setting.save()

    @property
    def settings(self):
        return self.settings_set.select_subclasses()

    @property
    def custom_settings(self):
        return self.settings_set \
                .select_subclasses('customtethysappsetting')

    @property
    def dataset_service_settings(self):
        return self.settings_set \
                .select_subclasses('datasetservicesetting')

    @property
    def spatial_dataset_services_settings(self):
        return self.settings_set \
                .select_subclasses('spatialdatasetservicesetting')

    @property
    def wps_services_settings(self):
        return self.settings_set \
                .select_subclasses('webprocessingservicesetting')

    @property
    def persistent_store_services_settings(self):
        return self.settings_set \
            .select_subclasses('persistentstoreservicesetting')


class TethysAppSetting(models.Model):
    """
    DB Model for Tethys App Settings
    """
    objects = InheritanceManager()

    tethys_app = models.ForeignKey(TethysApp, on_delete=models.CASCADE,
                                   related_name='settings_set')
    name = models.CharField(max_length=200, default='')
    description = models.TextField(max_length=1000, blank=True, default='')
    required = models.BooleanField(default=True)
    initializer = models.CharField(max_length=1000, default='')

    @property
    def initializer_function(self):
        """
        The function pointed to by the initializer attribute.

        Returns:
            A handle to a Python function that will initialize the database or None if function is not valid.
        """
        func_ext = TethysFunctionExtractor(self.initializer)
        return func_ext.function

    def initialize(self, first_time):
        """
        Initialize the setting
        """
        self.initializer_function(first_time)


class CustomTethysAppSetting(TethysAppSetting):
    """
    DB Model for Tethys App General Setting
<<<<<<< HEAD
    """
    value = models.CharField(max_length=1024, default='')
=======
    '''
    value = models.CharField(max_length=1000, default='')
>>>>>>> 9d9b1a3f

    def initialize(self, first_time):
        """
        Initialize the setting
        """
        if first_time:
            self.value = self.initializer

class DatasetServiceSetting(TethysAppSetting):
    """
    DB Model for Tethys App DatasetService Setting
    """
    CKAN = DatasetService.CKAN
    HYSROSHARE = DatasetService.HYDROSHARE

    dataset_service = models.ForeignKey(DatasetService, blank=False, null=True)
    engine = models.CharField(max_length=200,
                              choices=DatasetService.ENGINE_CHOICES,
                              default=DatasetService.CKAN)


class SpatialDatasetServiceSetting(TethysAppSetting):
    """
    DB Model for Tethys App SpatialDatasetService Setting
    """
    GEOSERVER = SpatialDatasetService.GEOSERVER

    spatial_dataset_service = models.ForeignKey(SpatialDatasetService, blank=False, null=True)
    engine = models.CharField(max_length=200,
                              choices=SpatialDatasetService.ENGINE_CHOICES,
                              default=SpatialDatasetService.GEOSERVER)


class WebProcessingServiceSetting(TethysAppSetting):
    """
    DB Model for Tethys App WebProcessingService Setting
    """
    web_processing_service = models.ForeignKey(WebProcessingService, blank=False, null=True)


class PersistentStoreServiceSetting(TethysAppSetting):
    """
    DB Model for Tethys App PersistentStoreService Setting
    """
    persistent_store_service = models.ForeignKey(PersistentStoreService, blank=False, null=True)<|MERGE_RESOLUTION|>--- conflicted
+++ resolved
@@ -124,13 +124,8 @@
 class CustomTethysAppSetting(TethysAppSetting):
     """
     DB Model for Tethys App General Setting
-<<<<<<< HEAD
     """
     value = models.CharField(max_length=1024, default='')
-=======
-    '''
-    value = models.CharField(max_length=1000, default='')
->>>>>>> 9d9b1a3f
 
     def initialize(self, first_time):
         """
