--- conflicted
+++ resolved
@@ -7,21 +7,17 @@
 * License: BSD 2-Clause
 ********************************************************************************
 """
+# from django.db.utils import ProgrammingError
+# from django.core.exceptions import ObjectDoesNotExist
 from django.conf.urls import url, include
-<<<<<<< HEAD
-from tethys_apps.utilities import get_app_url_patterns
-=======
 from tethys_apps.utilities import generate_url_patterns, sync_tethys_db, register_app_permissions
->>>>>>> d9dda476
 from tethys_apps.views import library, send_beta_feedback_email
 import logging
 
-<<<<<<< HEAD
 tethys_log = logging.getLogger('tethys.' + __name__)
-=======
+
 # Sync the tethys apps database
 sync_tethys_db()
->>>>>>> d9dda476
 
 urlpatterns = [
     url(r'^$', library, name='app_library'),
@@ -29,32 +25,20 @@
 ]
 
 # Append the app urls urlpatterns
-<<<<<<< HEAD
-app_url_patterns = get_app_url_patterns()
-=======
 app_url_patterns, extension_url_patterns = generate_url_patterns()
->>>>>>> d9dda476
 
 for namespace, urls in app_url_patterns.items():
     root_pattern = r'^{0}/'.format(namespace.replace('_', '-'))
     urlpatterns.append(url(root_pattern, include(urls, namespace=namespace)))
 
-<<<<<<< HEAD
-# # Register permissions here?
-# try:
-#     register_app_permissions()
-# except (ProgrammingError, ObjectDoesNotExist) as e:
-#     tethys_log.error(e)
-=======
 extension_urls = []
 
 for namespace, urls in extension_url_patterns.items():
     root_pattern = r'^{0}/'.format(namespace.replace('_', '-'))
     extension_urls.append(url(root_pattern, include(urls, namespace=namespace)))
 
-# Register permissions here?
-try:
-    register_app_permissions()
-except (ProgrammingError, ObjectDoesNotExist) as e:
-    tethys_log.error(e)
->>>>>>> d9dda476
+# # Register permissions here?
+# try:
+#     register_app_permissions()
+# except (ProgrammingError, ObjectDoesNotExist) as e:
+#     tethys_log.error(e)
