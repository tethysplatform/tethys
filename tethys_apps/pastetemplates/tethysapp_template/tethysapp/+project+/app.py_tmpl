from tethys_sdk.base import TethysAppBase, url_map_maker


class {{proper_no_spaces}}(TethysAppBase):
    """
    Tethys app class for {{proper_name}}.
    """

    name = '{{proper_name}}'
    index = '{{project}}:home'
    icon = '{{project}}/images/icon.gif'
    package = '{{project}}'
    root_url = '{{project_url}}'
    color = '{{color}}'
<<<<<<< HEAD
    enable_feedback = False
    feedback_emails = []

=======
    description = 'Place a brief description of your app here.'
>>>>>>> 41c24c3f
        
    def url_maps(self):
        """
        Add controllers
        """
        UrlMap = url_map_maker(self.root_url)

        url_maps = (UrlMap(name='home',
                           url='{{project_url}}',
                           controller='{{project}}.controllers.home'),
        )

        return url_maps<|MERGE_RESOLUTION|>--- conflicted
+++ resolved
@@ -12,13 +12,10 @@
     package = '{{project}}'
     root_url = '{{project_url}}'
     color = '{{color}}'
-<<<<<<< HEAD
+    description = 'Place a brief description of your app here.'
     enable_feedback = False
     feedback_emails = []
 
-=======
-    description = 'Place a brief description of your app here.'
->>>>>>> 41c24c3f
         
     def url_maps(self):
         """
