--- conflicted
+++ resolved
@@ -12,13 +12,10 @@
     package = '{{project}}'
     root_url = '{{project_url}}'
     color = '{{color}}'
-<<<<<<< HEAD
+    description = 'Place a brief description of your app here.'
     enable_feedback = False
     feedback_emails = []
 
-=======
-    description = 'Place a brief description of your app here.'
->>>>>>> e748f1e9
         
     def url_maps(self):
         """
