--- conflicted
+++ resolved
@@ -76,7 +76,6 @@
 
     # Create symbolic link
     try:
-<<<<<<< HEAD
         os_symlink = getattr(os,"symlink",None)
         if callable(os_symlink):
             os.symlink(self.app_package_dir, destination_dir)
@@ -90,23 +89,7 @@
                    raise ctypes.WinError()
                 os.symlink = symlink_ms(self.app_package_dir, destination_dir)
     except Exception as e:
-        print(e)
-=======
-        os_symlink = getattr(os, "symlink", None)
-        if callable(os_symlink):
-            os.symlink(self.app_package_dir, destination_dir)
-        else:
-            def symlink_ms(source, dest):
-                csl = ctypes.windll.kernel32.CreateSymbolicLinkW
-                csl.argtypes = (ctypes.c_wchar_p, ctypes.c_wchar_p, ctypes.c_uint32)
-                csl.restype = ctypes.c_ubyte
-                flags = 1 if os.path.isdir(source) else 0
-                if csl(dest, source.replace('/', '\\'), flags) == 0:
-                    raise ctypes.WinError()
-            os.symlink = symlink_ms(self.app_package_dir, destination_dir)
-    except Exception as e:
         tethys_log.exception(e)
->>>>>>> d258d958
         try:
             shutil.rmtree(destination_dir)
         except Exception:
