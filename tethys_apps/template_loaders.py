--- conflicted
+++ resolved
@@ -3,13 +3,8 @@
 * Name: template_loaders.py
 * Author: swainn
 * Created On: December 14, 2015
-<<<<<<< HEAD
-* Copyright:
-* License: 
-=======
 * Copyright: (c) Aquaveo 2015
 * License:
->>>>>>> d258d958
 ********************************************************************************
 """
 import io
