--- conflicted
+++ resolved
@@ -3,43 +3,23 @@
 ###############
 # ENVIRONMENT #
 ###############
-
-ARG TETHYSBUILD_DB_HOST 
-ARG TETHYSBUILD_DB_PORT 
-ARG TETHYSBUILD_DB_USERNAME
-ARG TETHYSBUILD_DB_PASSWORD
-
 ENV  TETHYS_HOME="/usr/lib/tethys" \
      TETHYS_PORT=8000 \
      TETHYS_PUBLIC_HOST="127.0.0.1" \
-<<<<<<< HEAD
-     TETHYS_DB_USERNAME=$TETHYSBUILD_DB_USERNAME \
-     TETHYS_DB_PASSWORD=$TETHYSBUILD_DB_PASSWORD \
-     TETHYS_DB_HOST=$TETHYSBUILD_DB_HOST \
-     TETHYS_DB_PORT=$TETHYSBUILD_DB_PORT \
-=======
      TETHYS_DB_USERNAME="tethys_default" \
      TETHYS_DB_PASSWORD="pass" \
      TETHYS_DB_HOST="db" \
      TETHYS_DB_PORT=5432 \
->>>>>>> 6c488ee0
      TETHYS_SUPER_USER="" \
      TETHYS_SUPER_USER_EMAIL="" \
      TETHYS_SUPER_USER_PASS=""
 
 # Misc
-<<<<<<< HEAD
-ENV  BASH_PROFILE=".bashrc" \
-     CONDA_HOME="/opt/conda" \
-     CONDA_ENV_NAME=tethys \
-     UWSGI_PROCESSES=10 \
-=======
 ENV  ALLOWED_HOSTS="\"['localhost', '127.0.0.1']\"" \
      BASH_PROFILE=".bashrc" \
      CONDA_HOME="/opt/conda" \
      CONDA_ENV_NAME=tethys \
      ASGI_PROCESSES=4 \
->>>>>>> 6c488ee0
      CLIENT_MAX_BODY_SIZE="75M"
 
 #########
@@ -67,16 +47,10 @@
 ###########
 # INSTALL #
 ###########
-<<<<<<< HEAD
 
-#Setup Nginx User: 
-
+#Setup Nginx User:
 RUN groupadd www;useradd -r -u 1011 -g www www;sed -i 's/^user.*/user www www;/' /etc/nginx/nginx.conf;
 
-=======
-#Setup Nginx User:
-RUN groupadd www;useradd -r -u 1011 -g www www;sed -i 's/^user.*/user www www;/' /etc/nginx/nginx.conf;
->>>>>>> 6c488ee0
 # ADD files from repo
 ADD --chown=www:www resources ${TETHYS_HOME}/src/resources/
 ADD --chown=www:www templates ${TETHYS_HOME}/src/templates/
@@ -85,10 +59,7 @@
 ADD --chown=www:www tethys_config ${TETHYS_HOME}/src/tethys_config/
 ADD --chown=www:www tethys_gizmos ${TETHYS_HOME}/src/tethys_gizmos/
 ADD --chown=www:www tethys_portal ${TETHYS_HOME}/src/tethys_portal/
-<<<<<<< HEAD
-=======
 ADD --chown=www:www tethys_quotas ${TETHYS_HOME}/src/tethys_quotas/
->>>>>>> 6c488ee0
 ADD --chown=www:www tethys_sdk ${TETHYS_HOME}/src/tethys_sdk/
 ADD --chown=www:www tethys_services ${TETHYS_HOME}/src/tethys_services/
 ADD --chown=www:www README.rst ${TETHYS_HOME}/src/
@@ -116,10 +87,6 @@
   ; tethys gen asgi_service --overwrite \
   ; tethys manage collectstatic'
 
-<<<<<<< HEAD
-
-=======
->>>>>>> 6c488ee0
 ############
 # CLEAN UP #
 ############
