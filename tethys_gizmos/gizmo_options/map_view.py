--- conflicted
+++ resolved
@@ -26,13 +26,9 @@
         controls(list): A list of controls to add to the map. The list can be a list of strings or a list of dictionaries. Valid controls are ZoomSlider, Rotate, FullScreen, ScaleLine, ZoomToExtent, and 'MousePosition'. See below for more detail.
         layers(list): A list of MVLayer objects.
         draw(MVDraw): An MVDraw object specifying the drawing options.
-<<<<<<< HEAD
-        attributes(dict): A dictionary representing additional HTML attributes to add to the primary element (e.g. {"onclick": "run_me();"}).
-=======
         disable_basemap(bool): Render the map without a base map.
         feature_selection(bool): A dictionary of global feature selection options. See below.
-        attributes(str): A string representing additional HTML attributes to add to the primary element (e.g. "onclick=run_me();").
->>>>>>> 7e89b103
+        attributes(dict): A dictionary representing additional HTML attributes to add to the primary element (e.g. {"onclick": "run_me();"}).
         classes(str): Additional classes to add to the primary HTML element (e.g. "example-class another-class").
 
     **Options Dictionaries**
@@ -192,12 +188,8 @@
     """
 
     def __init__(self, height='100%', width='100%', basemap='OpenStreetMap', view={'center': [-100, 40], 'zoom': 2},
-<<<<<<< HEAD
-                 controls=[], layers=[], draw=None, legend=False, attributes={}, classes=''):
-=======
-                 controls=[], layers=[], draw=None, legend=False, attributes='', classes='', disable_basemap=False,
+                 controls=[], layers=[], draw=None, legend=False, attributes={}, classes='', disable_basemap=False,
                  feature_selection=None):
->>>>>>> 7e89b103
         """
         Constructor
         """
