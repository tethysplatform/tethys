from .base import TethysGizmoOptions, SecondaryGizmoOptions

__all__ = ['MapViewOptions', 'MapViewDrawOptions', 'MapViewViewOptions', 'MapViewLayer', 'MapViewLegendClass']


class MapViewOptions(TethysGizmoOptions):
    """
    The Map View gizmo can be used to visualize maps of spatial data. Map View is powered by OpenLayers 3, an open source pure javascript mapping library.

    Attributes:
        height(str): Height of the map element. Any valid css unit of length (e.g.: '500px'). Defaults to '520px'.
        width(str): Width of the map element. Any valid css unit of length (e.g.: '100%'). Defaults to '100%'.
        basemap(str or dict): The base map to show on the map which can be either OpenStreetMap, MapQuest, or a Bing map. Valid values for the string option are: 'OpenStreetMap' and 'MapQuest'. If you wish to configure the base map with options, you must use the dictionary form. The dictionary form is required to use a Bing map, because an API key must be passed as an option. See details below.
        view(MapViewViewOptions): The initial view or extent for the map.
        controls(list): A list of controls to add to the map. The list can be a list of strings or a list of dictionaries. Valid strings are 'ZoomSlider', 'Rotate', 'FullScreen', 'ScaleLine', 'ZoomToExtent', and 'MousePosition'.
        layers(list): A list of layer dictionaries where the singular key of each dictionary specifies the type of layer and the value is another dictionary with the options for that layer. Supported layer types are 'WMS', 'TiledWMS', 'GeoJSON', and 'KML'. See notes below details.
        draw(MapViewDrawOptions): A MapViewDrawOptions object.

    Example

    ::

        # CONTROLLER

<<<<<<< HEAD
        from tethys_gizmos.gizmo_options import MapViewOptions, MapViewDrawOptions, MapViewViewOptions
=======
        from tethys_gizmos.gizmo_options import MapViewOptions, MapViewDrawOptions, MapViewViewOptions, MapViewLayer, MapViewLegendClass
>>>>>>> 4bc1ea39

        # Define view options
        view_options = MapViewViewOptions(
            projection='EPSG:4326',
            center=[-100, 40],
            zoom=3.5,
            maxZoom=18,
            minZoom=2
        )

        # Define drawing options
        drawing_options = MapViewDrawOptions(
            controls=['Modify', 'Move', 'Point', 'LineString', 'Polygon', 'Box'],
            initial='Point',
            output_format='WKT'
        )

        # Define GeoJSON layer
        geojson_object = {
          'type': 'FeatureCollection',
          'crs': {
            'type': 'name',
            'properties': {
              'name': 'EPSG:3857'
            }
          },
          'features': [
            {
              'type': 'Feature',
              'geometry': {
                'type': 'Point',
                'coordinates': [0, 0]
              }
            },
            {
              'type': 'Feature',
              'geometry': {
                'type': 'LineString',
                'coordinates': [[4e6, -2e6], [8e6, 2e6]]
              }
            },
            {
              'type': 'Feature',
              'geometry': {
                'type': 'Polygon',
                'coordinates': [[[-5e6, -1e6], [-4e6, 1e6], [-3e6, -1e6]]]
              }
            }
          ]
        }

        geojson_layer = MapViewLayer(source='GeoJSON',
                                     options=geojson_object,
                                     legend_title='Test GeoJSON',
                                     legend_extent=[-46.7, -48.5, 74, 59],
                                     legend_classes=[
                                         MapViewLegendClass('polygon', 'Polygons', fill='rgba(255,255,255,0.8)', stroke='#3d9dcd'),
                                         MapViewLegendClass('line', 'Lines', stroke='#3d9dcd')
                                     ])

        # Define GeoServer Layer
        geoserver_layer = MapViewLayer(source='ImageWMS',
                                       options={'url': 'http://192.168.59.103:8181/geoserver/wms',
                                                'params': {'LAYERS': 'topp:states'},
                                                'serverType': 'geoserver'},
                                       legend_title='USA Population',
                                       legend_extent=[-126, 24.5, -66.2, 49],
                                       legend_classes=[
                                           MapViewLegendClass('polygon', 'Low Density', fill='#00ff00', stroke='#000000'),
                                           MapViewLegendClass('polygon', 'Medium Density', fill='#ff0000', stroke='#000000'),
                                           MapViewLegendClass('polygon', 'High Density', fill='#0000ff', stroke='#000000')
                                       ])

        # Define KML Layer
        kml_layer = MapViewLayer(source='KML',
                                 options={'url': '/static/tethys_gizmos/data/model.kml'},
                                 legend_title='Park City Watershed',
                                 legend_extent=[-111.60, 40.57, -111.43, 40.70],
                                 legend_classes=[
                                     MapViewLegendClass('polygon', 'Watershed Boundary', fill='#ff8000'),
                                     MapViewLegendClass('line', 'Stream Network', stroke='#0000ff'),
                                 ])

        # Define map view options
        map_view_options = MapViewOptions(
                                height='600px',
                                width='100%',
                                controls=['ZoomSlider', 'Rotate', 'FullScreen',
                                          {'MousePosition': {'projection': 'EPSG:4326'}},
                                          {'ZoomToExtent': {'projection': 'EPSG:4326', 'extent': [-130, 22, -65, 54]}}],
                                layers=[geojson_layer, geoserver_layer, kml_layer],
                                view=view_options,
                                basemap='OpenStreetMap',
                                draw=drawing_options,
                                legend=True
        )

        # TEMPLATE

        {% gizmo map_view map_view_options %}

    """

    def __init__(self, height='100%', width='100%', basemap='OpenStreetMap', view={'center': [-100, 40], 'zoom': 2},
                 controls=[], layers=[], draw=None, legend=False):
        """
        Constructor
        """
        # Initialize super class
        super(MapViewOptions, self).__init__()

        self.height = height
        self.width = width
        self.basemap = basemap
        self.view = view
        self.controls = controls
        self.layers = layers
        self.draw = draw
        self.legend = legend


class MapViewViewOptions(SecondaryGizmoOptions):
    """
    MapViewViewOptions objects are used to define the initial view of the Map View. The initial view is set by specifying a center and a zoom level.

    Attributes:
        projection(str): Projection of the center coordinates given. This projection will be used to transform the coordinates into the default map projection (EPSG:3857).
        center(list): An array with the coordinates of the center point of the initial view.
        zoom(int or float): The zoom level for the initial view.
        maxZoom(int or float): The maximum zoom level allowed. Defaults to 28.
        minZoom(int or float): The minimum zoom level allowed. Defaults to 0.
    """

    def __init__(self, projection, center, zoom, maxZoom=28, minZoom=0):
        """
        Constructor
        """
        # Initialize super class
        super(MapViewViewOptions, self).__init__()

        self.projection = projection
        self.center = center
        self.zoom = zoom
        self.maxZoom = maxZoom
        self.minZoom = minZoom


class MapViewDrawOptions(SecondaryGizmoOptions):
    """
    MapViewDrawOptions objects are used to define the drawing options for Map View.

    Attributes:
        controls(list, required): List of drawing controls to add to the map. Valid options are 'Modify', 'Move', 'Point', 'LineString', 'Polygon' and 'Box'.
        initial(str, required): Drawing control to be enabled initially. Must be included in the controls list.
        output_format(str): Format to output to the hidden text area. Either 'WKT' (for Well Known Text format) or 'GeoJSON'. Defaults to 'GeoJSON'
    """

    def __init__(self, controls, initial, output_format='GeoJSON'):
        """
        Constructor
        """
        # Initialize super class
        super(MapViewDrawOptions, self).__init__()

        self.controls = controls

        # Validate initial
        if initial not in self.controls:
            raise ValueError('Va'
                             'lue of "initial" must be contained in the "controls" list.')
        self.initial = initial
        self.output_format = output_format


class MapViewLayer(SecondaryGizmoOptions):
    """
    MapViewLayer objects are used to define map layers for the Map View Gizmo

    Attributes:
        source (str, required): The source or data type of the layer (e.g.: ImageWMS)
        options (dict, required): A dictionary representation of the OpenLayers layer options object for the source.
        legend_title (str, required): The human readable name of the layer that will be displayed in the legend.
        legend_classes (list): A list of MapViewLegendClass objects.
        legend_extent (list): A list of four ordinates representing the extent that will be used on "zoom to layer": [minx, miny, maxx, maxy].
        legend_extent_projection (str): The EPSG projection of the extent coordinates. Defaults to "EPSG:4326".
    """

    def __init__(self, source, options, legend_title, legend_classes=None, legend_extent=None, legend_extent_projection='EPSG:4326'):
        """
        Constructor
        """
        super(MapViewLayer, self).__init__()

        self.source = source
        self.legend_title = legend_title
        self.options = options
        self.legend_classes = legend_classes
        self.legend_extent = legend_extent
        self.legend_extent_projection = legend_extent_projection


class MapViewLegendClass(SecondaryGizmoOptions):
    """
    MapViewLegendClasses are used to define the classes listed in the legend.

    Attributes:
        type (str, required): The type of feature to be represented by the legend class. Either 'point', 'line', 'polygon', or 'raster'.
        value (str, required): The value or name of the legend class.
        fill (str): Valid RGB color for the fill (e.g.: '#00ff00', 'rgba(0, 255, 0, 0.5)'). Required for 'point' or 'polygon' types.
        stoke (str): Valid RGB color for the stoke/line (e.g.: '#00ff00', 'rgba(0, 255, 0, 0.5)'). Required for 'line' types and optional for 'polygon' types.
        ramp (list): A list of hexidecimal RGB colors that will be used to construct a color ramp. Required for 'raster' types.

    Example

    ::

        point_class = MapViewLegendClass(type='point', value='Cities', fill='#00ff00')
        line_class = MapViewLegendClass(type='line', value='Roads', stroke='rbga(0,0,0,0.7)')
        polygon_class = MapViewLegendClass(type='polygon', value='Lakes', stroke='#0000aa', fill='#0000ff')

    """

    def __init__(self, type, value, fill='', stroke='', ramp=[]):
        """
        Constructor
        """

        # Initialize super class
        super(MapViewLegendClass, self).__init__()

        self.POINT_TYPE = 'point'
        self.LINE_TYPE = 'line'
        self.POLYGON_TYPE = 'polygon'
        self.RASTER_TYPE = 'raster'
        self.VALID_TYPES = [self.POINT_TYPE, self.LINE_TYPE, self.POLYGON_TYPE, self.RASTER_TYPE]

        if type not in self.VALID_TYPES:
            raise ValueError('"{0}" is not a valid MapViewLegendClass type. Use either '
                             '"point", "line", "polygon", or "raster".'.format(type))

        self.type = type
        self.value = value

        if type == self.POINT_TYPE:
            if fill:
                self.fill = fill
            else:
                raise ValueError('Argument "fill" must be specified for MapViewLegendClass of type "point".')

        elif type == self.LINE_TYPE:
            if stroke:
                self.stroke = stroke
            else:
                raise ValueError('Argument "line" must be specified for MapViewLegendClass of type "line".')

        elif type == self.POLYGON_TYPE:
            if fill and stroke:
                self.stroke = stroke
                self.fill = fill
            elif fill:
                self.line = fill
                self.fill = fill
            else:
                raise ValueError('Argument "fill" must be specified for MapViewLegendClass of type "polygon".')

        elif type == self.RASTER_TYPE:
            if ramp:
                self.ramp = ramp
            else:
                raise ValueError('Argument "ramp" must be specified for MapViewLegendClass of type "raster".')

<|MERGE_RESOLUTION|>--- conflicted
+++ resolved
@@ -22,11 +22,7 @@
 
         # CONTROLLER
 
-<<<<<<< HEAD
-        from tethys_gizmos.gizmo_options import MapViewOptions, MapViewDrawOptions, MapViewViewOptions
-=======
-        from tethys_gizmos.gizmo_options import MapViewOptions, MapViewDrawOptions, MapViewViewOptions, MapViewLayer, MapViewLegendClass
->>>>>>> 4bc1ea39
+        from tethys_gizmos.gizmo_options import MapView, MapViewDrawOptions, MapViewViewOptions
 
         # Define view options
         view_options = MapViewViewOptions(
