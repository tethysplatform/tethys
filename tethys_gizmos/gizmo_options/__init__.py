"""
********************************************************************************
* Name: gizmo_options/__init__.py
* Author: Nathan Swain and Ezra Rice
* Created On: May 2015
* Copyright: (c) Brigham Young University 2015
* License: BSD 2-Clause
********************************************************************************
"""
from date_picker import *
from button import *
from range_slider import *
from select_input import *
from text_input import *
from toggle_switch import *
from message_box import *
from table_view import *
from highcharts_plot_view import *
from map_view import *
from google_map import *
from fetchclimate import *
<<<<<<< HEAD
from jobs_table import *
=======
from plot_view import *
>>>>>>> 9c1027be
<|MERGE_RESOLUTION|>--- conflicted
+++ resolved
@@ -19,8 +19,5 @@
 from map_view import *
 from google_map import *
 from fetchclimate import *
-<<<<<<< HEAD
 from jobs_table import *
-=======
-from plot_view import *
->>>>>>> 9c1027be
+from plot_view import *