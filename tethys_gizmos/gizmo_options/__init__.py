"""
********************************************************************************
* Name: gizmo_options/__init__.py
* Author: Nathan Swain and Ezra Rice
* Created On: May 2015
* Copyright: (c) Brigham Young University 2015
* License: BSD 2-Clause
********************************************************************************
"""
from date_picker import *
from button import *
from range_slider import *
from select_input import *
from text_input import *
from toggle_switch import *
from message_box import *
from table_view import *
from map_view import *
from google_map_view import *
from jobs_table import *
from plot_view import *
<<<<<<< HEAD
from esri_map import *
=======
from plotly_view import PlotlyView
from bokeh_view import BokehView
from datatable_view import DataTableView
>>>>>>> 28d97d3c
<|MERGE_RESOLUTION|>--- conflicted
+++ resolved
@@ -19,10 +19,7 @@
 from google_map_view import *
 from jobs_table import *
 from plot_view import *
-<<<<<<< HEAD
-from esri_map import *
-=======
 from plotly_view import PlotlyView
 from bokeh_view import BokehView
 from datatable_view import DataTableView
->>>>>>> 28d97d3c
+from esri_map import *