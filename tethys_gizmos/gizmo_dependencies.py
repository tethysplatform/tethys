--- conflicted
+++ resolved
@@ -103,13 +103,6 @@
             'tethys_gizmos/js/fetchclimate/fetchclimate_plot.js',
             'tethys_gizmos/js/fetchclimate/fetchclimate_data.js')
 
-<<<<<<< HEAD
-def jobs_table(context):
-    """
-    Dependencies for jobs_table gizmo.
-    """
-    return ('tethys_gizmos/js/jobs_table.js',)
-=======
 def plot_view(context):
     """
     Dependencies for D3 Plots.
@@ -122,4 +115,8 @@
             'https://cdnjs.cloudflare.com/ajax/libs/d3/3.5.5/d3.min.js',
             'http://labratrevenge.com/d3-tip/javascripts/d3.tip.v0.6.3.js',
             'tethys_gizmos/js/plot_view.js')
->>>>>>> d37892f7
+def jobs_table(context):
+    """
+    Dependencies for jobs_table gizmo.
+    """
+    return ('tethys_gizmos/js/jobs_table.js',)