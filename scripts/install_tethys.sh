--- conflicted
+++ resolved
@@ -4,7 +4,7 @@
 \n
 OPTIONS:\n
 \t    -t, --tethys-home <PATH>            \t\t Path for tethys home directory. Default is ~/tethys.\n
-\t   -a, --allowed-host <HOST>            \t\t Hostname or IP address on which to serve tethys. Default is 127.0.0.1.\n
+\t    -a, --allowed-host <HOST>           \t\t Hostname or IP address on which to serve tethys. Default is 127.0.0.1.\n
 \t    -p, --port <PORT>                   \t\t\t Port on which to serve tethys. Default is 8000.\n
 \t    -b, --branch <BRANCH_NAME>          \t\t Branch to checkout from version control. Default is 'release'.\n
 \t    -c, --conda-home <PATH>             \t\t Path where Miniconda will be installed, or to an existing installation of Miniconda. Default is \${TETHYS_HOME}/miniconda.\n
@@ -260,18 +260,6 @@
 shift # past argument or value
 done
 
-#INSTALL_MINICONDA="true"
-#CLONE_REPO="true"
-#CREATE_ENV="true"
-#CREATE_SETTINGS="true"
-#SETUP_DB="true"
-#CREATE_ENV_SCRIPTS="true"
-#CREATE_SHORTCUTS="true"
-
-CREATE_ENV="true"
-SETUP_DB="true"
-CREATE_ENV_SCRIPTS="true"
-
 # resolve relative paths
 resolve_relative_path TETHYS_HOME ${TETHYS_HOME}
 
@@ -311,10 +299,7 @@
 
     if [ -n "${INSTALL_MINICONDA}" ]
     then
-<<<<<<< HEAD
         echo "MINICONDA" ${INSTALL_MINICONDA}
-=======
->>>>>>> d258d958
         # install miniconda
         # first see if Miniconda is already installed
         if [ -f "${CONDA_HOME}/bin/activate" ]
@@ -328,13 +313,8 @@
             bash miniconda.sh -b -p "${CONDA_HOME}"
             popd
         fi
-<<<<<<< HEAD
     fi
     export PATH="${CONDA_HOME}/bin:$PATH"
-=======
-        export PATH="${CONDA_HOME}/bin:$PATH"
-    fi
->>>>>>> d258d958
 
     if [ -n "${CLONE_REPO}" ]
     then
@@ -350,17 +330,11 @@
     then
         # create conda env and install Tethys
         echo "Setting up the ${CONDA_ENV_NAME} environment..."
-<<<<<<< HEAD
         conda env create -n ${CONDA_ENV_NAME} -f "${TETHYS_HOME}/src/environment_py${PYTHON_VERSION}.yml"
         source activate ${CONDA_ENV_NAME}
         python "${TETHYS_HOME}/src/setup.py" develop
     else
         source activate ${CONDA_ENV_NAME}
-=======
-        conda env create -n ${CONDA_ENV_NAME} -f "environment_py${PYTHON_VERSION}.yml"
-        . activate ${CONDA_ENV_NAME}
-        python setup.py develop
->>>>>>> d258d958
     fi
 
     if [ -n "${CREATE_SETTINGS}" ]
@@ -372,7 +346,6 @@
         fi
         tethys gen settings ${ALLOWED_HOST_OPT} --db-username ${TETHYS_DB_USERNAME} --db-password ${TETHYS_DB_PASSWORD} --db-port ${TETHYS_DB_PORT}
     fi
-<<<<<<< HEAD
 
     if [ -n "${SETUP_DB}" ]
     then
@@ -394,26 +367,6 @@
         . deactivate
     fi
 
-=======
-
-    if [ -n "${SETUP_DB}" ]
-    then
-        # Setup local database
-        echo "Setting up the Tethys database..."
-        initdb  -U postgres -D "${TETHYS_HOME}/psql_test1/data"
-        pg_ctl -U postgres -D "${TETHYS_HOME}/psql_test1/data" -l "${TETHYS_HOME}/psql_test1/logfile" start -o "-p ${TETHYS_DB_PORT}"
-        echo "Waiting for databases to startup..."; sleep 10
-        psql_test1 -U postgres -p ${TETHYS_DB_PORT} --command "CREATE USER ${TETHYS_DB_USERNAME} WITH NOCREATEDB NOCREATEROLE NOSUPERUSER PASSWORD '${TETHYS_DB_PASSWORD}';"
-        createdb -U postgres -p ${TETHYS_DB_PORT} -O ${TETHYS_DB_USERNAME} ${TETHYS_DB_USERNAME} -E utf-8 -T template0
-
-        # Initialze Tethys database
-        tethys manage syncdb
-        echo "from django.contrib.auth.models import User; User.objects.create_superuser('${TETHYS_SUPER_USER}', '${TETHYS_SUPER_USER_EMAIL}', '${TETHYS_SUPER_USER_PASS}')" | python manage.py shell
-        pg_ctl -U postgres -D "${TETHYS_HOME}/psql_test1/data" stop
-        . deactivate
-    fi
-
->>>>>>> d258d958
     if [ -n "${CREATE_ENV_SCRIPTS}" ]
     then
         # Create environment activate/deactivate scripts
@@ -422,20 +375,12 @@
         echo "export TETHYS_HOME='${TETHYS_HOME}'" >> "${ACTIVATE_SCRIPT}"
         echo "export TETHYS_PORT='${TETHYS_PORT}'" >> "${ACTIVATE_SCRIPT}"
         echo "export TETHYS_DB_PORT='${TETHYS_DB_PORT}'" >> "${ACTIVATE_SCRIPT}"
-<<<<<<< HEAD
         echo "export TETHYS_DB_DIR='${TETHYS_DB_DIR}'" >> "${ACTIVATE_SCRIPT}"
         echo "export CONDA_HOME='${CONDA_HOME}'" >> "${ACTIVATE_SCRIPT}"
         echo "export CONDA_ENV_NAME='${CONDA_ENV_NAME}'" >> "${ACTIVATE_SCRIPT}"
         echo "alias tethys_start_db='pg_ctl -U postgres -D \"\${TETHYS_DB_DIR}/data\" -l \"\${TETHYS_DB_DIR}/logfile\" start -o \"-p \${TETHYS_DB_PORT}\"'" >> "${ACTIVATE_SCRIPT}"
         echo "alias tstartdb=tethys_start_db" >> "${ACTIVATE_SCRIPT}"
         echo "alias tethys_stop_db='pg_ctl -U postgres -D \"\${TETHYS_DB_DIR}/data\" stop'" >> "${ACTIVATE_SCRIPT}"
-=======
-        echo "export CONDA_HOME='${CONDA_HOME}'" >> "${ACTIVATE_SCRIPT}"
-        echo "export CONDA_ENV_NAME='${CONDA_ENV_NAME}'" >> "${ACTIVATE_SCRIPT}"
-        echo "alias tethys_start_db='pg_ctl -U postgres -D \"\${TETHYS_HOME}/psql_test1/data\" -l \"\${TETHYS_HOME}/psql_test1/logfile\" start -o \"-p \${TETHYS_DB_PORT}\"'" >> "${ACTIVATE_SCRIPT}"
-        echo "alias tstartdb=tethys_start_db" >> "${ACTIVATE_SCRIPT}"
-        echo "alias tethys_stop_db='pg_ctl -U postgres -D \"\${TETHYS_HOME}/psql_test1/data\" stop'" >> "${ACTIVATE_SCRIPT}"
->>>>>>> d258d958
         echo "alias tstopdb=tethys_stop_db" >> "${ACTIVATE_SCRIPT}"
         echo "alias tms='tethys manage start -p ${ALLOWED_HOST}:\${TETHYS_PORT}'" >> "${ACTIVATE_SCRIPT}"
         echo "alias tstart='tstartdb; tms'" >> "${ACTIVATE_SCRIPT}"
@@ -443,10 +388,7 @@
         echo "unset TETHYS_HOME" >> "${DEACTIVATE_SCRIPT}"
         echo "unset TETHYS_PORT" >> "${DEACTIVATE_SCRIPT}"
         echo "unset TETHYS_DB_PORT" >> "${DEACTIVATE_SCRIPT}"
-<<<<<<< HEAD
         echo "unset TETHYS_DB_DIR" >> "${DEACTIVATE_SCRIPT}"
-=======
->>>>>>> d258d958
         echo "unset CONDA_HOME" >> "${DEACTIVATE_SCRIPT}"
         echo "unset CONDA_ENV_NAME" >> "${DEACTIVATE_SCRIPT}"
         echo "unalias tethys_start_db" >> "${DEACTIVATE_SCRIPT}"
@@ -549,11 +491,7 @@
 
 
     . ${CONDA_HOME}/bin/activate ${CONDA_ENV_NAME}
-<<<<<<< HEAD
     pg_ctl -U postgres -D "${TETHYS_DB_DIR}/data" -l "${TETHYS_DB_DIR}/logfile" start -o "-p ${TETHYS_DB_PORT}"
-=======
-    pg_ctl -U postgres -D "${TETHYS_HOME}/psql_test1/data" -l "${TETHYS_HOME}/psql_test1/logfile" start -o "-p ${TETHYS_DB_PORT}"
->>>>>>> d258d958
     echo "Waiting for databases to startup..."; sleep 5
     conda install -c conda-forge uwsgi -y
     tethys gen settings --production --allowed-host=${ALLOWED_HOST} --db-username ${TETHYS_DB_USERNAME} --db-password ${TETHYS_DB_PASSWORD} --db-port ${TETHYS_DB_PORT} --overwrite
