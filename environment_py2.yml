--- conflicted
+++ resolved
@@ -21,11 +21,7 @@
 - sqlalchemy=1.1*
 - requests=2.18*
 - selenium=3.4*
-<<<<<<< HEAD
-- coverage=4.4*
-=======
 - coverage=4*
->>>>>>> fd0fcf8d
 - docker-py<1.10
 - geoalchemy2=0.4*
 - owslib=0.14*
